--- conflicted
+++ resolved
@@ -10,20 +10,15 @@
     runs-on: ubuntu-latest
     if: github.event_name == 'schedule' || github.event_name == 'workflow_dispatch'
 
-<<<<<<< HEAD
     env:
       GAMMAPY_DATA: /home/runner/work/gammapy/gammapy/gammapy-datasets/dev
-=======
+
     steps:
       - name: Check out repository
-        uses: actions/checkout@v5
->>>>>>> 9af0656b
-
-    steps:
-      - uses: actions/checkout@v4
+      - uses: actions/checkout@v5
         with:
           fetch-depth: 0
-  
+
       - uses: actions/setup-python@v5
         with:
           python-version: '3.13' 
