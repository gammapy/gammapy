--- conflicted
+++ resolved
@@ -109,8 +109,6 @@
     return (np.ceil(f) // 2 * 2 + 1).astype(int)
 
 
-<<<<<<< HEAD
-=======
 def round_up_to_even(f):
     """Round float to even integer
 
@@ -127,7 +125,6 @@
     return (np.ceil(f + 1) // 2 * 2).astype(int)
 
 
->>>>>>> e744b42c
 def symmetric_crop_pad_width(shape, new_shape):
     """
     Compute symmetric crop or pad width.
