# Licensed under a 3-clause BSD style license - see LICENSE.rst
"""Helper functions to work with distributions."""
import numbers
import numpy as np
import scipy.integrate
from astropy.coordinates import Angle
from astropy.time import TimeDelta

__all__ = [
    "get_random_state",
    "sample_sphere",
    "sample_sphere_distance",
    "sample_powerlaw",
    "sample_times",
    "normalize",
    "draw",
    "pdf",
]


def normalize(func, x_min, x_max):
    """Normalize a 1D function over a given range."""

    def f(x):
        return func(x) / scipy.integrate.quad(func, x_min, x_max)[0]

    return f


def pdf(func):
    """One-dimensional PDF of a given radial surface density."""

    def f(x):
        return x * func(x)

    return f


def draw(low, high, size, dist, random_state="random-seed", *args, **kwargs):
    """Allows drawing of random numbers from any distribution."""
    from .inverse_cdf import InverseCDFSampler

    n = 1000
    x = np.linspace(low, high, n)

    pdf = dist(x)
    sampler = InverseCDFSampler(pdf=pdf, random_state=random_state)

    idx = sampler.sample(size)
    x_sampled = np.interp(idx, np.arange(n), x)
    return np.squeeze(x_sampled)


def get_random_state(init):
    """Get a `numpy.random.RandomState` instance.

    The purpose of this utility function is to have a flexible way
    to initialise a `~numpy.random.RandomState` instance,
    a.k.a. a random number generator (``rng``).

    See :ref:`dev_random` for usage examples and further information.

    Parameters
    ----------
    init : {int, 'random-seed', 'global-rng', `~numpy.random.RandomState`}
        Available options to initialise the RandomState object:

        * ``int`` -- new RandomState instance seeded with this integer
          (calls `~numpy.random.RandomState` with ``seed=init``)
        * ``'random-seed'`` -- new RandomState instance seeded in a random way
          (calls `~numpy.random.RandomState` with ``seed=None``)
        * ``'global-rng'``, return the RandomState singleton used by ``numpy.random``.
        * `~numpy.random.RandomState` -- do nothing, return the input.

    Returns
    -------
    random_state : `~numpy.random.RandomState`
        RandomState instance.
    """
    if isinstance(init, (numbers.Integral, np.integer)):
        return np.random.RandomState(init)
    elif init == "random-seed":
        return np.random.RandomState(None)
    elif init == "global-rng":
        return np.random.mtrand._rand
    elif isinstance(init, np.random.RandomState):
        return init
    else:
        raise ValueError(
            "{} cannot be used to seed a numpy.random.RandomState"
            " instance".format(init)
        )


def sample_sphere(size, lon_range=None, lat_range=None, random_state="random-seed"):
    """Sample random points on the sphere.

    Reference: http://mathworld.wolfram.com/SpherePointPicking.html

    Parameters
    ----------
    size : int
        Number of samples to generate
    lon_range : `~astropy.coordinates.Angle`, optional
        Longitude range (min, max)
    lat_range : `~astropy.coordinates.Angle`, optional
        Latitude range (min, max)
    random_state : {int, 'random-seed', 'global-rng', `~numpy.random.RandomState`}
        Defines random number generator initialisation.
        Passed to `~gammapy.utils.random.get_random_state`.

    Returns
    -------
    lon, lat: `~astropy.coordinates.Angle`
        Longitude and latitude coordinate arrays
    """
    random_state = get_random_state(random_state)

    if lon_range is None:
        lon_range = Angle([0.0, 360.0], "deg")

    if lat_range is None:
        lat_range = Angle([-90.0, 90.0], "deg")

    # Sample random longitude
    u = random_state.uniform(size=size)
    lon = lon_range[0] + (lon_range[1] - lon_range[0]) * u

    # Sample random latitude
    v = random_state.uniform(size=size)
    z_range = np.sin(lat_range)
    z = z_range[0] + (z_range[1] - z_range[0]) * v
    lat = np.arcsin(z)

    return lon, lat


def sample_sphere_distance(
    distance_min=0, distance_max=1, size=None, random_state="random-seed"
):
    """Sample random distances if the 3-dim space density is constant.

    This function uses inverse transform sampling
    (`Wikipedia <http://en.wikipedia.org/wiki/Inverse_transform_sampling>`__)
    to generate random distances for an observer located in a 3-dim
    space with constant source density in the range ``(distance_min, distance_max)``.

    Parameters
    ----------
    distance_min, distance_max : float, optional
        Distance range in which to sample
    size : int or tuple of ints, optional
        Output shape. Default: one sample. Passed to `numpy.random.uniform`.
    random_state : {int, 'random-seed', 'global-rng', `~numpy.random.RandomState`}
        Defines random number generator initialisation.
        Passed to `~gammapy.utils.random.get_random_state`.

    Returns
    -------
    distance : array
        Array of samples
    """
    random_state = get_random_state(random_state)

    # Since the differential distribution is dP / dr ~ r ^ 2,
    # we have a cumulative distribution
    #     P(r) = a * r ^ 3 + b
    # with P(r_min) = 0 and P(r_max) = 1 implying
    #     a = 1 / (r_max ^ 3 - r_min ^ 3)
    #     b = -a * r_min ** 3

    a = 1.0 / (distance_max ** 3 - distance_min ** 3)
    b = -a * distance_min ** 3

    # Now for inverse transform sampling we need to use the inverse of
    #     u = a * r ^ 3 + b
    # which is
    #     r = [(u - b)/ a] ^ (1 / 3)
    u = random_state.uniform(size=size)
    distance = ((u - b) / a) ** (1.0 / 3)

    return distance


def sample_powerlaw(x_min, x_max, gamma, size=None, random_state="random-seed"):
    """Sample random values from a power law distribution.

    f(x) = x ** (-gamma) in the range x_min to x_max

    It is assumed that *gamma* is the **differential** spectral index.

    Reference: http://mathworld.wolfram.com/RandomNumber.html

    Parameters
    ----------
    x_min : float
        x range minimum
    x_max : float
        x range maximum
    gamma : float
        Power law index
    size : int, optional
        Number of samples to generate
    random_state : {int, 'random-seed', 'global-rng', `~numpy.random.RandomState`}
        Defines random number generator initialisation.
        Passed to `~gammapy.utils.random.get_random_state`.

    Returns
    -------
    x : array
        Array of samples from the distribution
    """
    random_state = get_random_state(random_state)

    size = int(size)

    exp = -gamma
    base = random_state.uniform(x_min ** exp, x_max ** exp, size)
    x = base ** (1 / exp)

    return x


def sample_times(
    size,
    rate,
    dead_time=TimeDelta(0, format="sec"),
    return_diff=False,
    random_state="random-seed",
):
    """Make random times assuming a Poisson process.

    This function can be used to test event time series,
    to have a comparison what completely random data looks like.

    Can be used in two ways (in either case the return type is `~astropy.time.TimeDelta`):

    * ``return_delta=False`` - Return absolute times, relative to zero (default)
    * ``return_delta=True`` - Return time differences between consecutive events.

    Parameters
    ----------
    size : int
        Number of samples
    rate : `~astropy.units.Quantity`
        Event rate (dimension: 1 / TIME)
    dead_time : `~astropy.units.Quantity` or `~astropy.time.TimeDelta`, optional
        Dead time after event (dimension: TIME)
    return_diff : bool
        Return time difference between events? (default: no, return absolute times)
    random_state : {int, 'random-seed', 'global-rng', `~numpy.random.RandomState`}
        Defines random number generator initialisation.
        Passed to `~gammapy.utils.random.get_random_state`.

    Returns
    -------
    time : `~astropy.time.TimeDelta`
        Time differences (second) after time zero.

    Examples
    --------
    Example how to simulate 100 events at a rate of 10 Hz.
    As expected the last event occurs after about 10 seconds.

    >>> from astropy.units import Quantity
<<<<<<< HEAD
    >>> from gammapy.utils.random import random_times # doctest: +SKIP
    >>> rate = Quantity(10, 'Hz')
    >>> times = random_times(size=100, rate=rate, random_state=0) # doctest: +SKIP
    >>> times[-1] # doctest: +SKIP
    <TimeDelta object: scale='None' format='sec' value=9.186484131475076>
=======
    >>> from gammapy.utils.random import sample_times
    >>> rate = Quantity(10, 'Hz')
    >>> times = sample_times(size=100, rate=rate, random_state=0)
    >>> times[-1]
    <TimeDelta object: scale='None' format='sec' value=9.186484131475074>
>>>>>>> e744b42c
    """
    random_state = get_random_state(random_state)

    dead_time = TimeDelta(dead_time)
    scale = (1 / rate).to("s").value
    time_delta = random_state.exponential(scale=scale, size=size)
    time_delta += dead_time.to("s").value

    if return_diff:
        return TimeDelta(time_delta, format="sec")
    else:
        time = time_delta.cumsum()
        return TimeDelta(time, format="sec")<|MERGE_RESOLUTION|>--- conflicted
+++ resolved
@@ -263,19 +263,11 @@
     As expected the last event occurs after about 10 seconds.
 
     >>> from astropy.units import Quantity
-<<<<<<< HEAD
-    >>> from gammapy.utils.random import random_times # doctest: +SKIP
-    >>> rate = Quantity(10, 'Hz')
-    >>> times = random_times(size=100, rate=rate, random_state=0) # doctest: +SKIP
-    >>> times[-1] # doctest: +SKIP
-    <TimeDelta object: scale='None' format='sec' value=9.186484131475076>
-=======
     >>> from gammapy.utils.random import sample_times
     >>> rate = Quantity(10, 'Hz')
     >>> times = sample_times(size=100, rate=rate, random_state=0)
     >>> times[-1]
     <TimeDelta object: scale='None' format='sec' value=9.186484131475074>
->>>>>>> e744b42c
     """
     random_state = get_random_state(random_state)
 
