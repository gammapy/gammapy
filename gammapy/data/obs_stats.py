--- conflicted
+++ resolved
@@ -161,21 +161,6 @@
         if type(self.obs_id) is list:
             obs_str = "[{}-{}]".format(self.obs_id[0], self.obs_id[-1])
         else:
-<<<<<<< HEAD
-            obs_str = '{}'.format(self.obs_id)
-        ss += 'Observation Id: {}\n'.format(obs_str)
-        ss += 'Livetime: {:.3f}\n'.format(self.livetime.to(u.h))
-        ss += 'On events: {}\n'.format(self.n_on)
-        ss += 'Off events: {}\n'.format(self.n_off)
-        ss += 'Alpha: {:.3f}\n'.format(self.alpha)
-        ss += 'Bkg events in On region: {:.2f}\n'.format(self.background)
-        ss += 'Excess: {:.2f}\n'.format(self.excess)
-        ss += 'Excess / Background: {:.2f}\n'.format(np.divide(self.excess,
-                                                               self.background))
-        ss += 'Gamma rate: {:.2e}\n'.format(self.gamma_rate)
-        ss += 'Bkg rate: {:.2e}\n'.format(self.bg_rate)
-        ss += 'Sigma: {:.2f}\n'.format(self.sigma)
-=======
             obs_str = "{}".format(self.obs_id)
         ss += "Observation Id: {}\n".format(obs_str)
         ss += "Livetime: {:.3f}\n".format(self.livetime.to(u.h))
@@ -189,6 +174,5 @@
         ss += "Gamma rate: {:.2f}\n".format(self.gamma_rate.to("1/min"))
         ss += "Bkg rate: {:.2f}\n".format(self.bg_rate.to("1/min"))
         ss += "Sigma: {:.2f}\n".format(self.sigma)
->>>>>>> c245ed8b
 
         return ss