# Licensed under a 3-clause BSD style license - see LICENSE.rst
import logging
import subprocess
from ..utils.scripts import make_path
from ..utils.testing import Checker
from .obs_table import ObservationTable
from .hdu_index_table import HDUIndexTable
from .obs_table import ObservationTableChecker
from .observations import DataStoreObservation, Observations, ObservationChecker

__all__ = ["DataStore"]

log = logging.getLogger(__name__)


class DataStore:
    """IACT data store.

    The data selection and access happens using an observation
    and an HDU index file as described at :ref:`gadf:iact-storage`.

    See :gp-notebook:`cta_1dc_introduction` for usage examples.

    Parameters
    ----------
    hdu_table : `~gammapy.data.HDUIndexTable`
        HDU index table
    obs_table : `~gammapy.data.ObservationTable`
        Observation index table

    Examples
    --------
    Here's an example how to create a `DataStore` to access H.E.S.S. data:

    >>> from gammapy.data import DataStore
    >>> data_store = DataStore.from_dir('$GAMMAPY_DATA/hess-dl3-dr1')
    >>> data_store.info()
    """

    DEFAULT_HDU_TABLE = "hdu-index.fits.gz"
    """Default HDU table filename."""

    DEFAULT_OBS_TABLE = "obs-index.fits.gz"
    """Default observation table filename."""

    def __init__(self, hdu_table=None, obs_table=None):
        self.hdu_table = hdu_table
        self.obs_table = obs_table

    def __str__(self):
        return self.info(show=False)

    @classmethod
<<<<<<< HEAD
    def from_files(cls, base_dir, hdu_table_filename=None, obs_table_filename=None, name=None):
        """Construct from HDU and observation index table files."""
        if hdu_table_filename:
            log.debug('Reading {}'.format(hdu_table_filename))
            hdu_table = HDUIndexTable.read(str(hdu_table_filename), format='fits')
            hdu_table.meta['BASE_DIR'] = base_dir
        else:
            hdu_table = None
=======
    def from_file(cls, filename, hdu_hdu="HDU_INDEX", hdu_obs="OBS_INDEX"):
        """Create from a FITS file.

        The FITS file must contain both index files.
>>>>>>> c245ed8b

        Parameters
        ----------
        filename : str, Path
            FITS filename
        hdu_hdu : str or int
            FITS HDU name or number for the HDU index table
        hdu_obs : str or int
            FITS HDU name or number for the observation index table
        """
        filename = make_path(filename)

        hdu_table = HDUIndexTable.read(filename, hdu=hdu_hdu, format="fits")

        obs_table = ObservationTable.read(filename, hdu=hdu_obs, format="fits")

        return cls(hdu_table=hdu_table, obs_table=obs_table)

    @classmethod
    def from_dir(cls, base_dir, hdu_table_filename=None, obs_table_filename=None):
        """Create from a directory.

        Parameters
        ----------
        base_dir : str, Path
            Base directory of the data files.
        hdu_table_filename : str, Path
            Filename of the HDU index file. May be specified either relative
            to `base_dir` or as an absolute path. If None, the default filename
            will be looked for.
        obs_table_filename : str, Path
            Filename of the observation index file. May be specified either relative
            to `base_dir` or as an absolute path. If None, the default filename
            will be looked for.
        """
        base_dir = make_path(base_dir)

        if hdu_table_filename:
            hdu_table_filename = make_path(hdu_table_filename)
            if (base_dir / hdu_table_filename).exists():
                hdu_table_filename = base_dir / hdu_table_filename
        else:
            hdu_table_filename = base_dir / cls.DEFAULT_HDU_TABLE

        if obs_table_filename:
            obs_table_filename = make_path(obs_table_filename)
            if (base_dir / obs_table_filename).exists():
                obs_table_filename = base_dir / obs_table_filename
        else:
            obs_table_filename = base_dir / cls.DEFAULT_OBS_TABLE

        if not hdu_table_filename.exists():
            raise IOError("File not found: {}".format(hdu_table_filename))
        log.debug("Reading {}".format(hdu_table_filename))
        hdu_table = HDUIndexTable.read(str(hdu_table_filename), format="fits")
        hdu_table.meta["BASE_DIR"] = str(base_dir)

        if not obs_table_filename.exists():
            raise IOError("File not found: {}".format(obs_table_filename))
        log.debug("Reading {}".format(str(obs_table_filename)))
        obs_table = ObservationTable.read(str(obs_table_filename), format="fits")

        return cls(hdu_table=hdu_table, obs_table=obs_table)

    @classmethod
    def from_config(cls, config):
        """Create from a config dict."""
        base_dir = config["base_dir"]
        hdu_table_filename = config.get("hduindx", cls.DEFAULT_HDU_TABLE)
        obs_table_filename = config.get("obsindx", cls.DEFAULT_OBS_TABLE)

        hdu_table_filename = cls._find_file(hdu_table_filename, base_dir)
        obs_table_filename = cls._find_file(obs_table_filename, base_dir)

        return cls.from_files(
            base_dir=base_dir,
            hdu_table_filename=hdu_table_filename,
            obs_table_filename=obs_table_filename,
        )

    @staticmethod
    def _find_file(filename, dir):
        """Find a file at an absolute or relative location.

        - First tries ``Path(filename)``
        - Second tries ``Path(dir) / filename``
        - Raises ``OSError`` if both don't exist.
        """
        path1 = make_path(filename)
        path2 = make_path(dir) / filename

        if path1.is_file():
            filename = path1
        elif path2.is_file():
            filename = path2
        else:
            raise OSError("File not found at {} or {}".format(path1, path2))

        return filename

    def info(self, show=True):
        """Print some info."""
        s = "Data store:\n"
        s += self.hdu_table.summary()
        s += "\n\n"
        s += self.obs_table.summary()

        if show:
            print(s)
        else:
            return s

    def obs(self, obs_id):
        """Access a given `~gammapy.data.DataStoreObservation`.

        Parameters
        ----------
        obs_id : int
            Observation ID.

        Returns
        -------
        observation : `~gammapy.data.DataStoreObservation`
            Observation container
        """
        return DataStoreObservation(obs_id=int(obs_id), data_store=self)

    def get_observations(self, obs_id, skip_missing=False):
        """Generate a `~gammapy.data.Observations`.

        Parameters
        ----------
        obs_id : list
            Observation IDs.
        skip_missing : bool, optional
            Skip missing observations, default: False

        Returns
        -------
        observations : `~gammapy.data.Observations`
            Container holding a list of `~gammapy.data.DataStoreObservation`
        """
        obs_list = []
        for _ in obs_id:
            try:
                obs = self.obs(_)
            except ValueError as err:
                if skip_missing:
                    log.warning("Skipping missing obs_id: {!r}".format(_))
                    continue
                else:
                    raise err
            else:
                obs_list.append(obs)
        return Observations(obs_list)

    def copy_obs(self, obs_id, outdir, hdu_class=None, verbose=False, overwrite=False):
        """Create a new `~gammapy.data.DataStore` containing a subset of observations.

        Parameters
        ----------
        obs_id : array-like, `~gammapy.data.ObservationTable`
            List of observations to copy
        outdir : str, Path
            Directory for the new store
        hdu_class : list of str
            see :attr:`gammapy.data.HDUIndexTable.VALID_HDU_CLASS`
        verbose : bool
            Print copied files
        overwrite : bool
            Overwrite
        """
        # TODO : Does rsync give any benefits here?

        outdir = make_path(outdir)
        if isinstance(obs_id, ObservationTable):
            obs_id = obs_id["OBS_ID"].data

        hdutable = self.hdu_table
        hdutable.add_index("OBS_ID")
        with hdutable.index_mode("discard_on_copy"):
            subhdutable = hdutable.loc[obs_id]
        if hdu_class is not None:
            subhdutable.add_index("HDU_CLASS")
            with subhdutable.index_mode("discard_on_copy"):
                subhdutable = subhdutable.loc[hdu_class]
        subobstable = self.obs_table.select_obs_id(obs_id)

        for idx in range(len(subhdutable)):
            # Changes to the file structure could be made here
            loc = subhdutable.location_info(idx)
            targetdir = outdir / loc.file_dir
            targetdir.mkdir(exist_ok=True, parents=True)
            cmd = ["cp", "-v"] if verbose else ["cp"]
            if not overwrite:
                cmd += ["-n"]
            cmd += [str(loc.path()), str(targetdir)]
            subprocess.call(cmd)

        filename = str(outdir / self.DEFAULT_HDU_TABLE)
        subhdutable.write(filename, format="fits", overwrite=overwrite)

        filename = str(outdir / self.DEFAULT_OBS_TABLE)
        subobstable.write(filename, format="fits", overwrite=overwrite)

    def check(self, checks="all"):
        """Check index tables and data files.

        This is a generator that yields a list of dicts.
        """
        checker = DataStoreChecker(self)
        return checker.run(checks=checks)


class DataStoreChecker(Checker):
    """Check data store.

    Checks data format and a bit about the content.
    """

    CHECKS = {
        "obs_table": "check_obs_table",
        "hdu_table": "check_hdu_table",
        "observations": "check_observations",
        "consistency": "check_consistency",
    }

    def __init__(self, data_store):
        self.data_store = data_store

    def check_obs_table(self):
        """Checks for the observation index table."""
        yield from ObservationTableChecker(self.data_store.obs_table).run()

    def check_hdu_table(self):
        """Checks for the HDU index table."""
        t = self.data_store.hdu_table
        m = t.meta
        if m.get("HDUCLAS1", "") != "INDEX":
            yield {
                "level": "error",
                "hdu": "hdu-index",
                "msg": "Invalid header key. Must have HDUCLAS1=INDEX",
            }
        if m.get("HDUCLAS2", "") != "HDU":
            yield {
                "level": "error",
                "hdu": "hdu-index",
                "msg": "Invalid header key. Must have HDUCLAS2=HDU",
            }

        # Check that all HDU in the data files exist
        for idx in range(len(t)):
            location_info = t.location_info(idx)
            try:
                location_info.get_hdu()
            except KeyError:
                yield {
                    "level": "error",
                    "msg": "HDU not found: {!r}".format(location_info.__dict__),
                }

    def check_consistency(self):
        """Consistency checks between multiple HDUs"""
        # obs and HDU index should have the same OBS_ID
        obs_table_obs_id = set(self.data_store.obs_table["OBS_ID"])
        hdu_table_obs_id = set(self.data_store.hdu_table["OBS_ID"])
        if not obs_table_obs_id == hdu_table_obs_id:
            yield {
                "level": "error",
                "msg": "Inconsistent OBS_ID in obs and HDU index tables",
            }

        # TODO: obs table and events header should have the same times

    def check_observations(self):
        """Perform some sanity checks for all observations."""
        for obs_id in self.data_store.obs_table["OBS_ID"]:
            obs = self.data_store.obs(obs_id)
            yield from ObservationChecker(obs).run()<|MERGE_RESOLUTION|>--- conflicted
+++ resolved
@@ -51,21 +51,10 @@
         return self.info(show=False)
 
     @classmethod
-<<<<<<< HEAD
-    def from_files(cls, base_dir, hdu_table_filename=None, obs_table_filename=None, name=None):
-        """Construct from HDU and observation index table files."""
-        if hdu_table_filename:
-            log.debug('Reading {}'.format(hdu_table_filename))
-            hdu_table = HDUIndexTable.read(str(hdu_table_filename), format='fits')
-            hdu_table.meta['BASE_DIR'] = base_dir
-        else:
-            hdu_table = None
-=======
     def from_file(cls, filename, hdu_hdu="HDU_INDEX", hdu_obs="OBS_INDEX"):
         """Create from a FITS file.
 
         The FITS file must contain both index files.
->>>>>>> c245ed8b
 
         Parameters
         ----------
