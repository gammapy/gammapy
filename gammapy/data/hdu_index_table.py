--- conflicted
+++ resolved
@@ -180,15 +180,10 @@
         if len(idx) == 1:
             idx = idx[0]
         elif len(idx) == 0:
-<<<<<<< HEAD
-            raise IndexError('No HDU found matching: OBS_ID = {}, HDU_TYPE = {}, HDU_CLASS = {}'
-                             .format(obs_id, hdu_type, hdu_class))
-=======
             raise IndexError(
                 "No HDU found matching: OBS_ID = {}, HDU_TYPE = {}, HDU_CLASS = {}"
                 "".format(obs_id, hdu_type, hdu_class)
             )
->>>>>>> c245ed8b
         else:
             idx = idx[0]
             log.warning(
