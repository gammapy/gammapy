# Licensed under a 3-clause BSD style license - see LICENSE.rst
import collections
import logging
import numpy as np
from astropy.coordinates import AltAz, Angle, SkyCoord
from astropy.coordinates.angle_utilities import angular_separation
from astropy.table import Table
from astropy.table import vstack as vstack_tables
from astropy import units as u
from astropy.visualization import quantity_support
from gammapy.maps import MapAxis, MapCoord, RegionGeom, WcsNDMap
from gammapy.utils.fits import earth_location_from_dict
from gammapy.utils.scripts import make_path
from gammapy.utils.testing import Checker
from gammapy.utils.time import time_ref_from_dict

__all__ = ["EventList"]

log = logging.getLogger(__name__)


class EventList:
    """Event list.

    Event list data is stored in ``table`` (`~astropy.table.Table`) data member.

    The most important reconstructed event parameters
    are available as the following columns:

    - ``TIME`` - Mission elapsed time (sec)
    - ``RA``, ``DEC`` - ICRS system position (deg)
    - ``ENERGY`` - Energy (usually MeV for Fermi and TeV for IACTs)

    Note that ``TIME`` is usually sorted, but sometimes it is not.
    E.g. when simulating data, or processing it in certain ways.
    So generally any analysis code should assume ``TIME`` is not sorted.

    Other optional (columns) that are sometimes useful for high level analysis:

    - ``GLON``, ``GLAT`` - Galactic coordinates (deg)
    - ``DETX``, ``DETY`` - Field of view coordinates (deg)

    Note that when reading data for analysis you shouldn't use those
    values directly, but access them via properties which create objects
    of the appropriate class:

    - `time` for ``TIME``
    - `radec` for ``RA``, ``DEC``
    - `energy` for ``ENERGY``
    - `galactic` for ``GLON``, ``GLAT``

    Parameters
    ----------
    table : `~astropy.table.Table`
        Event list table
    """

    def __init__(self, table):
        self.table = table

    @classmethod
    def read(cls, filename, **kwargs):
        """Read from FITS file.

        Format specification: :ref:`gadf:iact-events`

        Parameters
        ----------
        filename : `pathlib.Path`, str
            Filename
        """
        filename = make_path(filename)
        kwargs.setdefault("hdu", "EVENTS")
        table = Table.read(filename, **kwargs)
        return cls(table=table)

    @classmethod
    def from_stack(cls, event_lists, **kwargs):
        """Stack (concatenate) list of event lists.

        Calls `~astropy.table.vstack`.

        Parameters
        ----------
        event_lists : list
            list of `~gammapy.data.EventList` to stack
        """
        tables = [_.table for _ in event_lists]
        stacked_table = vstack_tables(tables, **kwargs)
        return cls(stacked_table)

    def stack(self, other):
        """Stack with another EventList in place.

        Calls `~astropy.table.vstack`.

        Parameters
        ----------
        other : `~gammapy.data.EventList`
            Event list to stack to self
        """
        self.table = vstack_tables([self.table, other.table])

    def __str__(self):
        info = self.__class__.__name__ + "\n"
        info += "-" * len(self.__class__.__name__) + "\n\n"

        instrument = self.table.meta.get("INSTRUME")
        info += f"\tInstrument       : {instrument}\n"

        telescope = self.table.meta.get("TELESCOP")
        info += f"\tTelescope        : {telescope}\n"

        obs_id = self.table.meta.get("OBS_ID", "")
        info += f"\tObs. ID          : {obs_id}\n\n"

        info += f"\tNumber of events : {len(self.table)}\n"

        rate = len(self.table) / self.observation_time_duration
        info += f"\tEvent rate       : {rate:.3f}\n\n"

        info += f"\tTime start       : {self.observation_time_start}\n"
        info += f"\tTime stop        : {self.observation_time_stop}\n\n"

        info += f"\tMin. energy      : {np.min(self.energy):.2e}\n"
        info += f"\tMax. energy      : {np.max(self.energy):.2e}\n"
        info += f"\tMedian energy    : {np.median(self.energy):.2e}\n\n"

        if self.is_pointed_observation:
            offset_max = np.max(self.offset)
            info += f"\tMax. offset      : {offset_max:.1f}\n"
        return info.expandtabs(tabsize=2)

    @property
    def time_ref(self):
        """Time reference (`~astropy.time.Time`)."""
        return time_ref_from_dict(self.table.meta)

    @property
    def time(self):
        """Event times (`~astropy.time.Time`).

        Notes
        -----
        Times are automatically converted to 64-bit floats.
        With 32-bit floats times will be incorrect by a few seconds
        when e.g. adding them to the reference time.
        """
        met = u.Quantity(self.table["TIME"].astype("float64"), "second")
        return self.time_ref + met

    @property
    def observation_time_start(self):
        """Observation start time (`~astropy.time.Time`)."""
        return self.time_ref + u.Quantity(self.table.meta["TSTART"], "second")

    @property
    def observation_time_stop(self):
        """Observation stop time (`~astropy.time.Time`)."""
        return self.time_ref + u.Quantity(self.table.meta["TSTOP"], "second")

    @property
    def radec(self):
        """Event RA / DEC sky coordinates (`~astropy.coordinates.SkyCoord`)."""
        lon, lat = self.table["RA"], self.table["DEC"]
        return SkyCoord(lon, lat, unit="deg", frame="icrs")

    @property
    def galactic(self):
        """Event Galactic sky coordinates (`~astropy.coordinates.SkyCoord`).

        Always computed from RA / DEC using Astropy.
        """
        return self.radec.galactic

    @property
    def energy(self):
        """Event energies (`~astropy.units.Quantity`)."""
        return self.table["ENERGY"].quantity

    @property
    def galactic_median(self):
        """Median position in radec"""
        galactic = self.galactic
        median_lon = np.median(galactic.l.wrap_at("180d"))
        median_lat = np.median(galactic.b)
        return SkyCoord(median_lon, median_lat, frame="galactic")

    def select_row_subset(self, row_specifier):
        """Select table row subset.

        Parameters
        ----------
        row_specifier : slice, int, or array of ints
            Specification for rows to select,
            passed on to ``self.table[row_specifier]``.

        Returns
        -------
        event_list : `EventList`
            New event list with table row subset selected

        Examples
        --------
        Use a boolean mask as ``row_specifier``:

            mask = events.table['FOO'] > 42
            events2 = events.select_row_subset(mask)

        Use row index array as ``row_specifier``:

            idx = np.where(events.table['FOO'] > 42)[0]
            events2 = events.select_row_subset(idx)
        """
        table = self.table[row_specifier]
        return self.__class__(table=table)

    def select_energy(self, energy_range):
        """Select events in energy band.

        Parameters
        ----------
        energy_range : `~astropy.units.Quantity`
            Energy range ``[energy_min, energy_max)``

        Returns
        -------
        event_list : `EventList`
            Copy of event list with selection applied.

        Examples
        --------
        >>> from astropy import units as u
        >>> from gammapy.data import EventList
<<<<<<< HEAD
        >>> event_list = EventList.read('events.fits') # doctest: +SKIP
        >>> energy_range = Quantity([1, 20], 'TeV')
        >>> event_list = event_list.select_energy() # doctest: +SKIP
=======
        >>> event_list = EventList.read('$GAMMAPY_DATA/fermi_3fhl/fermi_3fhl_events_selected.fits.gz')
        >>> energy_range =[1, 20] * u.TeV
        >>> event_list = event_list.select_energy(energy_range=energy_range)
>>>>>>> e744b42c
        """
        energy = self.energy
        mask = energy_range[0] <= energy
        mask &= energy < energy_range[1]
        return self.select_row_subset(mask)

    def select_time(self, time_interval):
        """Select events in time interval.

        Parameters
        ----------
        time_interval : `astropy.time.Time`
            Start time (inclusive) and stop time (exclusive) for the selection.

        Returns
        -------
        events : `EventList`
            Copy of event list with selection applied.
        """
        time = self.time
        mask = time_interval[0] <= time
        mask &= time < time_interval[1]
        return self.select_row_subset(mask)

    def select_region(self, regions, wcs=None):
        """Select events in given region.

        Parameters
        ----------
        regions : str, `~regions.Region` or list of `~regions.Region`
            Region or list of regions (pixel or sky regions accepted).
            A region can be defined as a string ind DS9 format as well.
            See http://ds9.si.edu/doc/ref/region.html for details.
        wcs : `~astropy.wcs.WCS`
            World coordinate system transformation

        Returns
        -------
        event_list : `EventList`
            Copy of event list with selection applied.
        """
        geom = RegionGeom.from_regions(regions, wcs=wcs)
        mask = geom.contains(self.radec)
        return self.select_row_subset(mask)

    def select_parameter(self, parameter, band):
        """Select events with respect to a specified parameter.

        Parameters
        ----------
        parameter : str
            Parameter used for the selection. Must be present in `self.table`.
        band : tuple or `astropy.units.Quantity`
            Min and max value for the parameter to be selected (min <= parameter < max).
            If parameter is not dimensionless you have to provide a Quantity.

        Returns
        -------
        event_list : `EventList`
            Copy of event list with selection applied.

        Examples
        --------
        >>> from astropy import units as u
        >>> from gammapy.data import EventList
<<<<<<< HEAD
        >>> event_list = EventList.read('events.fits') # doctest: +SKIP
        >>> phase_region = (0.3, 0.5)
        >>> event_list = event_list.select_parameter(parameter='PHASE', band=phase_region) # doctest: +SKIP
=======
        >>> event_list = EventList.read('$GAMMAPY_DATA/fermi_3fhl/fermi_3fhl_events_selected.fits.gz')
        >>> zd = (0, 30) * u.deg
        >>> event_list = event_list.select_parameter(parameter='ZENITH_ANGLE', band=zd)
>>>>>>> e744b42c
        """
        mask = band[0] <= self.table[parameter].quantity
        mask &= self.table[parameter].quantity < band[1]
        return self.select_row_subset(mask)

    @property
    def _default_plot_energy_axis(self):
        energy = self.energy
        return MapAxis.from_energy_bounds(
            energy_min=energy.min(), energy_max=energy.max(), nbin=50
        )

    def plot_energy(self, ax=None,  **kwargs):
        """Plot counts as a function of energy.

        Parameters
        ----------
        ax : `~matplotlib.axes.Axes` or None
            Axes
        **kwargs : dict
            Keyword arguments passed to `~matplotlib.pyplot.hist`

        Returns
        -------
        ax : `~matplotlib.axes.Axes` or None
            Axes
        """
        import matplotlib.pyplot as plt

        ax = plt.gca() if ax is None else ax

        energy_axis = self._default_plot_energy_axis

        kwargs.setdefault("log", True)
        kwargs.setdefault("histtype", "step")
        kwargs.setdefault("bins", energy_axis.edges)

        with quantity_support():
            ax.hist(self.energy, **kwargs)

        energy_axis.format_plot_xaxis(ax=ax)
        ax.set_ylabel("Counts")
        ax.set_yscale("log")
        return ax

    def plot_time(self, ax=None, **kwargs):
        """Plots an event rate time curve.

        Parameters
        ----------
        ax : `~matplotlib.axes.Axes` or None
            Axes
        **kwargs : dict
            Keyword arguments passed to `~matplotlib.pyplot.errorbar`

        Returns
        -------
        ax : `~matplotlib.axes.Axes`
            Axes
        """
        import matplotlib.pyplot as plt

        ax = plt.gca() if ax is None else ax

        # Note the events are not necessarily in time order
        time = self.table["TIME"]
        time = time - np.min(time)

        ax.set_xlabel("Time (sec)")
        ax.set_ylabel("Counts")
        y, x_edges = np.histogram(time, bins=20)

        xerr = np.diff(x_edges) / 2
        x = x_edges[:-1] + xerr
        yerr = np.sqrt(y)

        kwargs.setdefault("fmt", "none")

        ax.errorbar(x=x, y=y, xerr=xerr, yerr=yerr, **kwargs)

        return ax

    def plot_offset2_distribution(self, ax=None, center=None, **kwargs):
        """Plot offset^2 distribution of the events.

        The distribution shown in this plot is for this quantity::

            offset = center.separation(events.radec).deg
            offset2 = offset ** 2

        Note that this method is just for a quicklook plot.

        If you want to do computations with the offset or offset^2 values, you can
        use the line above. As an example, here's how to compute the 68% event
        containment radius using `numpy.percentile`::

            import numpy as np
            r68 = np.percentile(offset, q=68)

        Parameters
        ----------
        ax : `~matplotlib.axes.Axes` (optional)
            Axes
        center : `astropy.coordinates.SkyCoord`
            Center position for the offset^2 distribution.
            Default is the observation pointing position.
        **kwargs :
            Extra keyword arguments are passed to `~matplotlib.pyplot.hist`.

        Returns
        -------
        ax : `~matplotlib.axes.Axes`
            Axes

        Examples
        --------
        Load an example event list:

        >>> from gammapy.data import EventList
        >>> from astropy import units as u
        >>> import matplotlib.pyplot as plt
        >>> events = EventList.read('$GAMMAPY_DATA/hess-dl3-dr1/data/hess_dl3_dr1_obs_id_023523.fits.gz')

        Plot the offset^2 distribution wrt. the observation pointing position
        (this is a commonly used plot to check the background spatial distribution):

        >>> plt.cla()
        >>> events.plot_offset2_distribution()
<<<<<<< HEAD
        <AxesSubplot:xlabel='Offset^2 (deg^2)', ylabel='Counts'>
=======
        <AxesSubplot:xlabel='Offset^2 (deg2)', ylabel='Counts'>
>>>>>>> e744b42c

        Plot the offset^2 distribution wrt. the Crab pulsar position
        (this is commonly used to check both the gamma-ray signal and the background spatial distribution):

        >>> import numpy as np
        >>> from astropy.coordinates import SkyCoord
        >>> center = SkyCoord(83.63307, 22.01449, unit='deg')
        >>> bins = np.linspace(start=0, stop=0.3 ** 2, num=30) * u.deg ** 2
        >>> plt.cla()
        >>> events.plot_offset2_distribution(center=center, bins=bins)
<<<<<<< HEAD
        <AxesSubplot:xlabel='Offset^2 (deg^2)', ylabel='Counts'>
=======
        <AxesSubplot:xlabel='Offset^2 (deg2)', ylabel='Counts'>
>>>>>>> e744b42c

        Note how we passed the ``bins`` option of `matplotlib.pyplot.hist` to control the histogram binning,
        in this case 30 bins ranging from 0 to (0.3 deg)^2.
        """
        import matplotlib.pyplot as plt

        ax = plt.gca() if ax is None else ax

        if center is None:
            center = self._plot_center

        offset2 = center.separation(self.radec) ** 2

        kwargs.setdefault("histtype", "step")
        kwargs.setdefault("bins", 30)

        with quantity_support():
            ax.hist(offset2, **kwargs)

        ax.set_xlabel(f"Offset^2 ({ax.xaxis.units})")
        ax.set_ylabel("Counts")
        return ax

    def plot_energy_offset(self, ax=None, center=None, **kwargs):
        """Plot counts histogram with energy and offset axes

        Parameters
        ----------
        ax : `~matplotlib.pyplot.Axis`
            Plot axis
        center : `~astropy.coordinates.SkyCoord`
            Sky coord from which offset is computed
        **kwargs : dict
            Keyword arguments forwarded to `~matplotlib.pyplot.pcolormesh`

        Returns
        -------
        ax : `~matplotlib.pyplot.Axis`
            Plot axis
        """
        import matplotlib.pyplot as plt
        from matplotlib.colors import LogNorm

        ax = plt.gca() if ax is None else ax

        if center is None:
            center = self._plot_center

        energy_axis = self._default_plot_energy_axis
        
        offset = center.separation(self.radec)
        offset_axis = MapAxis.from_bounds(0 * u.deg, offset.max(), nbin=30, name="offset")

        counts = np.histogram2d(
            x=self.energy, y=offset, bins=(energy_axis.edges, offset_axis.edges),
        )[0]

        kwargs.setdefault("norm", LogNorm())

        with quantity_support():
            ax.pcolormesh(energy_axis.edges, offset_axis.edges, counts.T, **kwargs)

        energy_axis.format_plot_xaxis(ax=ax)
        offset_axis.format_plot_yaxis(ax=ax)
        return ax

    def check(self, checks="all"):
        """Run checks.

        This is a generator that yields a list of dicts.
        """
        checker = EventListChecker(self)
        return checker.run(checks=checks)

    def map_coord(self, geom):
        """Event map coordinates for a given geometry.

        Parameters
        ----------
        geom : `~gammapy.maps.Geom`
            Geometry

        Returns
        -------
        coord : `~gammapy.maps.MapCoord`
            Coordinates
        """
        coord = {"skycoord": self.radec}

        cols = {k.upper(): v for k, v in self.table.columns.items()}

        for axis in geom.axes:
            try:
                col = cols[axis.name.upper()]
                coord[axis.name] = u.Quantity(col).to(axis.unit)
            except KeyError:
                raise KeyError(f"Column not found in event list: {axis.name!r}")

        return MapCoord.create(coord)

    def select_mask(self, mask):
        """Select events inside a mask (`EventList`).

        Parameters
        ----------
        mask : `~gammapy.maps.Map`
            Mask
        """
        coord = self.map_coord(mask.geom)
        values = mask.get_by_coord(coord)
        valid = values > 0
        return self.select_row_subset(valid)

    @property
    def observatory_earth_location(self):
        """Observatory location (`~astropy.coordinates.EarthLocation`)."""
        return earth_location_from_dict(self.table.meta)

    @property
    def observation_time_duration(self):
        """Observation time duration in seconds (`~astropy.units.Quantity`).

        This is a keyword related to IACTs
        The wall time, including dead-time.
        """
        time_delta = (self.observation_time_stop - self.observation_time_start).sec
        return u.Quantity(time_delta, "s")

    @property
    def observation_live_time_duration(self):
        """Live-time duration in seconds (`~astropy.units.Quantity`).

        The dead-time-corrected observation time.

        - In Fermi-LAT it is automatically provided in the header of the event list.
        - In IACTs is computed as ``t_live = t_observation * (1 - f_dead)``

        where ``f_dead`` is the dead-time fraction.
        """
        return u.Quantity(self.table.meta["LIVETIME"], "second")

    @property
    def observation_dead_time_fraction(self):
        """Dead-time fraction (float).

        This is a keyword related to IACTs
        Defined as dead-time over observation time.

        Dead-time is defined as the time during the observation
        where the detector didn't record events:
        http://en.wikipedia.org/wiki/Dead_time
        https://ui.adsabs.harvard.edu/abs/2004APh....22..285F

        The dead-time fraction is used in the live-time computation,
        which in turn is used in the exposure and flux computation.
        """
        return 1 - self.table.meta["DEADC"]

    @property
    def altaz_frame(self):
        """ALT / AZ frame (`~astropy.coordinates.AltAz`)."""
        return AltAz(obstime=self.time, location=self.observatory_earth_location)

    @property
    def altaz(self):
        """ALT / AZ position computed from RA / DEC (`~astropy.coordinates.SkyCoord`)."""
        return self.radec.transform_to(self.altaz_frame)

    @property
    def altaz_from_table(self):
        """ALT / AZ position from table (`~astropy.coordinates.SkyCoord`)."""
        lon = self.table["AZ"]
        lat = self.table["ALT"]
        return SkyCoord(lon, lat, unit="deg", frame=self.altaz_frame)

    @property
    def pointing_radec(self):
        """Pointing RA / DEC sky coordinates (`~astropy.coordinates.SkyCoord`)."""
        info = self.table.meta
        lon, lat = info["RA_PNT"], info["DEC_PNT"]
        return SkyCoord(lon, lat, unit="deg", frame="icrs")

    @property
    def offset(self):
        """Event offset from the array pointing position (`~astropy.coordinates.Angle`)."""
        position = self.radec
        center = self.pointing_radec
        offset = center.separation(position)
        return Angle(offset, unit="deg")

    @property
    def offset_from_median(self):
        """Event offset from the median position (`~astropy.coordinates.Angle`)."""
        position = self.radec
        center = self.galactic_median
        offset = center.separation(position)
        return Angle(offset, unit="deg")

    def select_offset(self, offset_band):
        """Select events in offset band.

        Parameters
        ----------
        offset_band : `~astropy.coordinates.Angle`
            offset band ``[offset_min, offset_max)``

        Returns
        -------
        event_list : `EventList`
            Copy of event list with selection applied.
        """
        offset = self.offset
        mask = offset_band[0] <= offset
        mask &= offset < offset_band[1]
        return self.select_row_subset(mask)

    @property
    def is_pointed_observation(self):
        """Whether observation is pointed"""
        return "RA_PNT" in self.table.meta

    def peek(self, allsky=False):
        """Quick look plots.

        Parameters
        ----------
        allsky : bool
            Wheter to look at the events allsky
        """
        import matplotlib.pyplot as plt
        import matplotlib.gridspec as gridspec

        if allsky:
            gs = gridspec.GridSpec(nrows=2, ncols=2)
            fig = plt.figure(figsize=(8, 8))
        else:
            gs = gridspec.GridSpec(nrows=2, ncols=3)
            fig = plt.figure(figsize=(12, 8))

        # energy plot
        ax_energy = fig.add_subplot(gs[1, 0])
        self.plot_energy(ax=ax_energy)

        # offset plots
        if not allsky:
            ax_offset = fig.add_subplot(gs[0, 1])
            self.plot_offset2_distribution(ax=ax_offset)
            ax_energy_offset = fig.add_subplot(gs[0, 2])
            self.plot_energy_offset(ax=ax_energy_offset)

        # time plot
        ax_time = fig.add_subplot(gs[1, 1])
        self.plot_time(ax=ax_time)

        # image plot
        m = self._counts_image(allsky=allsky)
        if allsky:
            ax_image = fig.add_subplot(gs[0, :], projection=m.geom.wcs)
        else:
            ax_image = fig.add_subplot(gs[0, 0], projection=m.geom.wcs)
        m.plot(ax=ax_image, stretch="sqrt", vmin=0)
        plt.subplots_adjust(wspace=0.3)

    @property
    def _plot_center(self):
        if self.is_pointed_observation:
            return self.pointing_radec
        else:
            return self.galactic_median

    @property
    def _plot_width(self):
        if self.is_pointed_observation:
            offset = self.offset
        else:
            offset = self.offset_from_median

        return 2 * offset.max()

    def _counts_image(self, allsky):
        if allsky:
            opts = {
                "npix": (360, 180),
                "binsz": 1.0,
                "proj": "AIT",
                "frame": "galactic",
            }
        else:
            opts = {
                "width": self._plot_width,
                "binsz": 0.05,
                "proj": "TAN",
                "frame": "galactic",
                "skydir": self._plot_center,
            }

        m = WcsNDMap.create(**opts)
        m.fill_by_coord(self.radec)
        m = m.smooth(width=0.5)
        return m

    def plot_image(self, allsky=False):
        """Quick look counts map sky plot."""
        m = self._counts_image(allsky=allsky)
        m.plot(stretch="sqrt")


class EventListChecker(Checker):
    """Event list checker.

    Data format specification: ref:`gadf:iact-events`

    Parameters
    ----------
    event_list : `~gammapy.data.EventList`
        Event list
    """

    CHECKS = {
        "meta": "check_meta",
        "columns": "check_columns",
        "times": "check_times",
        "coordinates_galactic": "check_coordinates_galactic",
        "coordinates_altaz": "check_coordinates_altaz",
    }

    accuracy = {"angle": Angle("1 arcsec"), "time": u.Quantity(1, "microsecond")}

    # https://gamma-astro-data-formats.readthedocs.io/en/latest/events/events.html#mandatory-header-keywords
    meta_required = [
        "HDUCLASS",
        "HDUDOC",
        "HDUVERS",
        "HDUCLAS1",
        "OBS_ID",
        "TSTART",
        "TSTOP",
        "ONTIME",
        "LIVETIME",
        "DEADC",
        "RA_PNT",
        "DEC_PNT",
        # TODO: what to do about these?
        # They are currently listed as required in the spec,
        # but I think we should just require ICRS and those
        # are irrelevant, should not be used.
        # 'RADECSYS',
        # 'EQUINOX',
        "ORIGIN",
        "TELESCOP",
        "INSTRUME",
        "CREATOR",
        # https://gamma-astro-data-formats.readthedocs.io/en/latest/general/time.html#time-formats
        "MJDREFI",
        "MJDREFF",
        "TIMEUNIT",
        "TIMESYS",
        "TIMEREF",
        # https://gamma-astro-data-formats.readthedocs.io/en/latest/general/coordinates.html#coords-location
        "GEOLON",
        "GEOLAT",
        "ALTITUDE",
    ]

    _col = collections.namedtuple("col", ["name", "unit"])
    columns_required = [
        _col(name="EVENT_ID", unit=""),
        _col(name="TIME", unit="s"),
        _col(name="RA", unit="deg"),
        _col(name="DEC", unit="deg"),
        _col(name="ENERGY", unit="TeV"),
    ]

    def __init__(self, event_list):
        self.event_list = event_list

    def _record(self, level="info", msg=None):
        obs_id = self.event_list.table.meta["OBS_ID"]
        return {"level": level, "obs_id": obs_id, "msg": msg}

    def check_meta(self):
        meta_missing = sorted(set(self.meta_required) - set(self.event_list.table.meta))
        if meta_missing:
            yield self._record(
                level="error", msg=f"Missing meta keys: {meta_missing!r}"
            )

    def check_columns(self):
        t = self.event_list.table

        if len(t) == 0:
            yield self._record(level="error", msg="Events table has zero rows")

        for name, unit in self.columns_required:
            if name not in t.colnames:
                yield self._record(level="error", msg=f"Missing table column: {name!r}")
            else:
                if u.Unit(unit) != (t[name].unit or ""):
                    yield self._record(
                        level="error", msg=f"Invalid unit for column: {name!r}"
                    )

    def check_times(self):
        dt = (self.event_list.time - self.event_list.observation_time_start).sec
        if dt.min() < self.accuracy["time"].to_value("s"):
            yield self._record(level="error", msg="Event times before obs start time")

        dt = (self.event_list.time - self.event_list.observation_time_stop).sec
        if dt.max() > self.accuracy["time"].to_value("s"):
            yield self._record(level="error", msg="Event times after the obs end time")

        if np.min(np.diff(dt)) <= 0:
            yield self._record(level="error", msg="Events are not time-ordered.")

    def check_coordinates_galactic(self):
        """Check if RA / DEC matches GLON / GLAT."""
        t = self.event_list.table

        if "GLON" not in t.colnames:
            return

        galactic = SkyCoord(t["GLON"], t["GLAT"], unit="deg", frame="galactic")
        separation = self.event_list.radec.separation(galactic).to("arcsec")
        if separation.max() > self.accuracy["angle"]:
            yield self._record(
                level="error", msg="GLON / GLAT not consistent with RA / DEC"
            )

    def check_coordinates_altaz(self):
        """Check if ALT / AZ matches RA / DEC."""
        t = self.event_list.table

        if "AZ" not in t.colnames:
            return

        altaz_astropy = self.event_list.altaz
        separation = angular_separation(
            altaz_astropy.data.lon,
            altaz_astropy.data.lat,
            t["AZ"].quantity,
            t["ALT"].quantity,
        )
        if separation.max() > self.accuracy["angle"]:
            yield self._record(
                level="error", msg="ALT / AZ not consistent with RA / DEC"
            )<|MERGE_RESOLUTION|>--- conflicted
+++ resolved
@@ -232,15 +232,9 @@
         --------
         >>> from astropy import units as u
         >>> from gammapy.data import EventList
-<<<<<<< HEAD
-        >>> event_list = EventList.read('events.fits') # doctest: +SKIP
-        >>> energy_range = Quantity([1, 20], 'TeV')
-        >>> event_list = event_list.select_energy() # doctest: +SKIP
-=======
         >>> event_list = EventList.read('$GAMMAPY_DATA/fermi_3fhl/fermi_3fhl_events_selected.fits.gz')
         >>> energy_range =[1, 20] * u.TeV
         >>> event_list = event_list.select_energy(energy_range=energy_range)
->>>>>>> e744b42c
         """
         energy = self.energy
         mask = energy_range[0] <= energy
@@ -306,15 +300,9 @@
         --------
         >>> from astropy import units as u
         >>> from gammapy.data import EventList
-<<<<<<< HEAD
-        >>> event_list = EventList.read('events.fits') # doctest: +SKIP
-        >>> phase_region = (0.3, 0.5)
-        >>> event_list = event_list.select_parameter(parameter='PHASE', band=phase_region) # doctest: +SKIP
-=======
         >>> event_list = EventList.read('$GAMMAPY_DATA/fermi_3fhl/fermi_3fhl_events_selected.fits.gz')
         >>> zd = (0, 30) * u.deg
         >>> event_list = event_list.select_parameter(parameter='ZENITH_ANGLE', band=zd)
->>>>>>> e744b42c
         """
         mask = band[0] <= self.table[parameter].quantity
         mask &= self.table[parameter].quantity < band[1]
@@ -443,11 +431,7 @@
 
         >>> plt.cla()
         >>> events.plot_offset2_distribution()
-<<<<<<< HEAD
-        <AxesSubplot:xlabel='Offset^2 (deg^2)', ylabel='Counts'>
-=======
         <AxesSubplot:xlabel='Offset^2 (deg2)', ylabel='Counts'>
->>>>>>> e744b42c
 
         Plot the offset^2 distribution wrt. the Crab pulsar position
         (this is commonly used to check both the gamma-ray signal and the background spatial distribution):
@@ -458,11 +442,7 @@
         >>> bins = np.linspace(start=0, stop=0.3 ** 2, num=30) * u.deg ** 2
         >>> plt.cla()
         >>> events.plot_offset2_distribution(center=center, bins=bins)
-<<<<<<< HEAD
-        <AxesSubplot:xlabel='Offset^2 (deg^2)', ylabel='Counts'>
-=======
         <AxesSubplot:xlabel='Offset^2 (deg2)', ylabel='Counts'>
->>>>>>> e744b42c
 
         Note how we passed the ``bins`` option of `matplotlib.pyplot.hist` to control the histogram binning,
         in this case 30 bins ranging from 0 to (0.3 deg)^2.
