--- conflicted
+++ resolved
@@ -3,8 +3,8 @@
 from gammapy.utils.testing import requires_data, requires_dependency
 from gammapy.stats import significance_on_off
 import astropy.units as u
-from ..cta_irf import CTAPerf
-from ..cta_sensitivity import SensitivityEstimator
+from gammapy.scripts import CTAPerf
+from gammapy.scripts import SensitivityEstimator
 
 
 @requires_dependency('scipy')
@@ -18,7 +18,6 @@
     sens.run()
     table = sens.diff_sensi_table
 
-<<<<<<< HEAD
     # Assert on a few rows of the result table
     assert len(table) == 21
 
@@ -32,9 +31,8 @@
         [1.223534e-10, 4.272442e-13, 9.047706e-12],
         rtol=0.01,
     )
-=======
-    # Assert on diff flux at 1 TeV
-    assert_allclose(table[9].data[1], 6.8452201495e-13, rtol=0.01)
+    # # Assert on diff flux at 1 TeV
+    # assert_allclose(table[9].data[1], 6.8452201495e-13, rtol=0.01)
 
 
 @requires_dependency('scipy')
@@ -64,5 +62,4 @@
     off = 1200 * 5
     on = excess + 1200
     sigma = significance_on_off(on, off, alpha=0.2)
-    assert_almost_equal(sigma, 10, decimal=1)
->>>>>>> 89e1b495
+    assert_almost_equal(sigma, 10, decimal=1)