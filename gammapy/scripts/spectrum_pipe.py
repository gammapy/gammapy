--- conflicted
+++ resolved
@@ -78,11 +78,7 @@
 
         self.extraction.run(outdir=self.config['outdir'])
         # self.extraction.peek() #BKH - 2017/06/26 : for me it crashs
-<<<<<<< HEAD
-        print("\n")
-=======
         print("\n\n")
->>>>>>> 1eaae91a
         self.extraction.print()
         print("\n")
 
