# Licensed under a 3-clause BSD style license - see LICENSE.rst
"""
Time-based analysis.
"""
from .simulate import *
from .lightcurve import *
<<<<<<< HEAD
from .exptest import *
from .period import *
from .plot_periodogram import *
=======
from .phasogram import *
from .exptest import *
>>>>>>> 5b2d73a7
<|MERGE_RESOLUTION|>--- conflicted
+++ resolved
@@ -4,11 +4,7 @@
 """
 from .simulate import *
 from .lightcurve import *
-<<<<<<< HEAD
+from .phasogram import *
 from .exptest import *
 from .period import *
-from .plot_periodogram import *
-=======
-from .phasogram import *
-from .exptest import *
->>>>>>> 5b2d73a7
+from .plot_periodogram import *