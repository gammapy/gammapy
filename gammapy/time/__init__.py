# Licensed under a 3-clause BSD style license - see LICENSE.rst
"""
Time-based analysis.
"""
from .plot import *
from .simulate import *
from .lightcurve import *
from .exptest import *
<<<<<<< HEAD
from .robust_periodogram import *
from .lomb_scargle import *
=======
from .period import *
>>>>>>> 1b7f2e99
from .plot_periodogram import *<|MERGE_RESOLUTION|>--- conflicted
+++ resolved
@@ -6,10 +6,5 @@
 from .simulate import *
 from .lightcurve import *
 from .exptest import *
-<<<<<<< HEAD
-from .robust_periodogram import *
-from .lomb_scargle import *
-=======
 from .period import *
->>>>>>> 1b7f2e99
 from .plot_periodogram import *