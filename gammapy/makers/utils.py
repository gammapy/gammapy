# Licensed under a 3-clause BSD style license - see LICENSE.rst
import logging
import numpy as np
import astropy.units as u
from astropy.coordinates import Angle
from astropy.coordinates.erfa_astrom import erfa_astrom, ErfaAstromInterpolator
from astropy.coordinates.representation import UnitSphericalRepresentation
from astropy.table import Table
from astropy.time import Time
from gammapy.data import FixedPointingInfo, PointingMode
from gammapy.irf import BackgroundIRF, EDispMap, FoVAlignment, PSFMap
from gammapy.maps import Map, RegionNDMap, MapAxis
from gammapy.maps.utils import broadcast_axis_values_to_geom
from gammapy.modeling.models import PowerLawSpectralModel
from gammapy.stats import WStatCountsStatistic
from gammapy.utils.coordinates import FoVICRSFrame, FoVAltAzFrame
from gammapy.utils.regions import compound_region_to_regions

__all__ = [
    "make_counts_off_rad_max",
    "make_counts_rad_max",
    "make_edisp_kernel_map",
    "make_edisp_map",
    "make_map_background_irf",
    "make_map_exposure_true_energy",
    "make_psf_map",
    "make_theta_squared_table",
    "make_effective_livetime_map",
    "make_observation_time_map",
]

log = logging.getLogger(__name__)

MINIMUM_TIME_STEP = 1 * u.s  # Minimum time step used to handle FoV rotations
EARTH_ANGULAR_VELOCITY = 360 * u.deg / u.day


def _compute_rotation_time_steps(
    time_start, time_stop, fov_rotation, pointing_altaz, location
):
    """
    Compute the time intervals between start and stop times, such that the FoV associated to a fixed RaDec position rotates
    by 'fov_rotation' in AltAz frame during each time step.
    It assumes that the rotation rate at the provided pointing is a good estimate of the rotation rate over the full
    output duration (first order approximation).


    Parameters
    ----------
    time_start : `~astropy.time.Time`
        Start time
    time_stop : `~astropy.time.Time`
        Stop time
    fov_rotation : `~astropy.units.Quantity`
        Rotation angle.
    pointing_altaz : `~astropy.coordinates.SkyCoord`
        Pointing direction.
    location : `astropy.coordinates.EarthLocation`
        Observatory location
    Returns
    -------
    times : `~astropy.time.Time`
        Times associated with the requested rotation.
    """

    def _time_step(rotation, pnt_altaz):
        denom = (
            EARTH_ANGULAR_VELOCITY
            * np.cos(pnt_altaz.location.lat.rad)
            * np.abs(np.cos(pnt_altaz.az.rad))
        )
        return rotation * np.cos(pnt_altaz.alt.rad) / denom

    time = time_start
    times = [time]
    while time < time_stop:
        time_step = _time_step(fov_rotation, pointing_altaz.get_altaz(time, location))
        time_step = max(time_step, MINIMUM_TIME_STEP)
        time = min(time + time_step, time_stop)
        times.append(time)
    return Time(times)


def make_map_exposure_true_energy(
    pointing, livetime, aeff, geom, use_region_center=True
):
    """Compute exposure map.

    This map has a true energy axis, the exposure is not combined
    with energy dispersion.

    Parameters
    ----------
    pointing : `~astropy.coordinates.SkyCoord`
        Pointing direction.
    livetime : `~astropy.units.Quantity`
        Livetime.
    aeff : `~gammapy.irf.EffectiveAreaTable2D`
        Effective area.
    geom : `~gammapy.maps.WcsGeom`
        Map geometry (must have an energy axis).
    use_region_center : bool, optional
        For geom as a `~gammapy.maps.RegionGeom`. If True, consider the values at the region center.
        If False, average over the whole region.
        Default is True.

    Returns
    -------
    map : `~gammapy.maps.WcsNDMap`
        Exposure map.
    """
    if isinstance(pointing, FixedPointingInfo):
        origin = pointing.get_icrs(pointing.obstime)
    else:
        origin = pointing

    fov_frame = FoVICRSFrame(origin=origin)

    exposure = project_irf_on_geom(geom, aeff, fov_frame, use_region_center)

    exposure *= u.Quantity(livetime)
    exposure = exposure.to_unit("m2 s")
    exposure.meta.update({"livetime": livetime, "is_pointlike": aeff.is_pointlike})

    return exposure


def _map_spectrum_weight(map, spectrum=None):
    """Weight a map with a spectrum.

    This requires map to have an "energy" axis.
    The weights are normalised so that they sum to 1.
    The mean and unit of the output image is the same as of the input cube.

    At the moment this is used to get a weighted exposure image.

    Parameters
    ----------
    map : `~gammapy.maps.Map`
        Input map with an "energy" axis.
    spectrum : `~gammapy.modeling.models.SpectralModel`, optional
        Spectral model to compute the weights.
        Default is None, which is a power-law with spectral index of 2.

    Returns
    -------
    map_weighted : `~gammapy.maps.Map`
        Weighted image.
    """
    if spectrum is None:
        spectrum = PowerLawSpectralModel(index=2.0)

    # Compute weights vector
    for name in map.geom.axes.names:
        if "energy" in name:
            energy_name = name
    energy_edges = map.geom.axes[energy_name].edges
    weights = spectrum.integral(
        energy_min=energy_edges[:-1], energy_max=energy_edges[1:]
    )
    weights /= weights.sum()
    shape = np.ones(len(map.geom.data_shape))
    shape[0] = -1
    return map * weights.reshape(shape.astype(int))


def make_map_background_irf(
    pointing,
    ontime,
    bkg,
    geom,
    time_start,
    fov_rotation_step=1.0 * u.deg,
    oversampling=None,
    use_region_center=True,
    location=None,
):
    """Compute a on-sky background map from background IRFs.

    Parameters
    ----------
    pointing : `~gammapy.data.FixedPointingInfo` or `~astropy.coordinates.SkyCoord`
        Observation pointing.

        - If a `~gammapy.data.FixedPointingInfo` is passed, FOV coordinates
          are properly computed.
        - If a `~astropy.coordinates.SkyCoord` is passed, FOV frame rotation
          is not taken into account.

    ontime : `~astropy.units.Quantity`
        Observation ontime. i.e. not corrected for deadtime
        see https://gamma-astro-data-formats.readthedocs.io/en/latest/irfs/full_enclosure/bkg/index.html#notes)  # noqa: E501
    bkg : `~gammapy.irf.Background3D`
        Background rate model.
    geom : `~gammapy.maps.WcsGeom`
        Reference geometry.
    time_start : `~astropy.time.Time`
        Observation start time.
    fov_rotation_step : `~astropy.units.Quantity`
        Maximum rotation error to create sub-time bins if the irf is 3D and in AltAz.
        Default is 1.0 deg.
    oversampling : int, optional
        Oversampling factor in energy, used for the background model evaluation.
        Default is None.
    use_region_center : bool, optional
        For geom as a `~gammapy.maps.RegionGeom`. If True, consider the values at the region center.
        If False, average over the whole region.
        Default is True.
    location : `astropy.coordinates.EarthLocation`, optional
        Observatory location
    Returns
    -------
    background : `~gammapy.maps.WcsNDMap`
        Background predicted counts sky cube in reconstructed energy.
    """
    # TODO:
    #  This implementation can be improved in one way:
    #  Use the pointing table (does not currently exist in CTA files) to
    #  obtain the RA DEC and time for each interval. This then considers that
    #  the pointing might change slightly over the observation duration
    # Compute intermediate time ranges if needed
    times = Time([time_start, time_start + ontime])

    if not bkg.has_offset_axis and bkg.fov_alignment == FoVAlignment.ALTAZ:
        if not isinstance(pointing, FixedPointingInfo):
            raise TypeError(
                "make_map_background_irf requires FixedPointingInfo if "
                "BackgroundIRF.fov_alignement is ALTAZ",
            )
        times = _compute_rotation_time_steps(
            time_start, time_start + ontime, fov_rotation_step, pointing, location
        )
        origin = pointing.get_altaz(times, location)
        fov_frame = FoVAltAzFrame(
            origin=origin, location=origin.location, obstime=times
        )
    else:
        if isinstance(pointing, FixedPointingInfo):
            if pointing.mode == PointingMode.POINTING:
                origin = pointing.fixed_icrs
            else:
                raise NotImplementedError(
                    "Drift pointing mode is not supported for background calculation."
                )
        else:
            origin = pointing

        fov_frame = FoVICRSFrame(origin=origin)

    if oversampling is not None:
        geom = geom.upsample(factor=oversampling, axis_name="energy")

    bkg_map = integrate_project_irf_on_geom(geom, bkg, fov_frame, use_region_center)
    bkg_map *= ontime

    if oversampling is not None:
        bkg_map = bkg_map.downsample(factor=oversampling, axis_name="energy")

    return bkg_map.to_unit("")


def make_psf_map(psf, pointing, geom, exposure_map=None):
    """Make a PSF map for a single observation.

    Expected axes : rad and true energy in this specific order.
    The name of the rad MapAxis is expected to be 'rad'.

    Parameters
    ----------
    psf : `~gammapy.irf.PSF3D`
        The PSF IRF.
    pointing : `~astropy.coordinates.SkyCoord`
        The pointing direction.
    geom : `~gammapy.maps.Geom`
        The map geometry to be used. It provides the target geometry.
        rad and true energy axes should be given in this specific order.
    exposure_map : `~gammapy.maps.Map`, optional
        The associated exposure map.
        Default is None.

    Returns
    -------
    psfmap : `~gammapy.irf.PSFMap`
        The resulting PSF map.
    """
    if isinstance(pointing, FixedPointingInfo):
        origin = pointing.get_icrs(pointing.obstime)
    else:
        origin = pointing

    fov_frame = FoVICRSFrame(origin=origin)

    psf_map = project_irf_on_geom(geom, psf, fov_frame)
    psf_map.normalize(axis_name="rad")
    return PSFMap(psf_map, exposure_map)


def make_edisp_map(edisp, pointing, geom, exposure_map=None, use_region_center=True):
    """Make an edisp map for a single observation.

    Expected axes : migra and true energy in this specific order.
    The name of the migra MapAxis is expected to be 'migra'.

    Parameters
    ----------
    edisp : `~gammapy.irf.EnergyDispersion2D`
        The 2D energy dispersion IRF.
    pointing : `~astropy.coordinates.SkyCoord`
        The pointing direction.
    geom : `~gammapy.maps.Geom`
        The map geometry to be used. It provides the target geometry.
        migra and true energy axes should be given in this specific order.
    exposure_map : `~gammapy.maps.Map`, optional
        The associated exposure map.
        Default is None.
    use_region_center : bool, optional
        For geom as a `~gammapy.maps.RegionGeom`. If True, consider the values at the region center.
        If False, average over the whole region.
        Default is True.

    Returns
    -------
    edispmap : `~gammapy.irf.EDispMap`
        The resulting energy dispersion map.
    """
    if isinstance(pointing, FixedPointingInfo):
        origin = pointing.get_icrs(pointing.obstime)
    else:
        origin = pointing

    fov_frame = FoVICRSFrame(origin=origin)

    edisp_map = project_irf_on_geom(geom, edisp, fov_frame).to_unit("")
    edisp_map.normalize(axis_name="migra")
    return EDispMap(edisp_map, exposure_map)


def make_edisp_kernel_map(
    edisp, pointing, geom, exposure_map=None, use_region_center=True
):
    """Make an edisp kernel map for a single observation.

    Expected axes : (reco) energy and true energy in this specific order.
    The name of the reco energy MapAxis is expected to be 'energy'.
    The name of the true energy MapAxis is expected to be 'energy_true'.

    Parameters
    ----------
    edisp : `~gammapy.irf.EnergyDispersion2D`
        The 2D energy dispersion IRF.
    pointing : `~astropy.coordinates.SkyCoord`
        The pointing direction.
    geom : `~gammapy.maps.Geom`
        The map geometry to be used. It provides the target geometry.
        energy and true energy axes should be given in this specific order.
    exposure_map : `~gammapy.maps.Map`, optional
        The associated exposure map.
        Default is None.
    use_region_center : bool, optional
        For geom as a `~gammapy.maps.RegionGeom`. If True, consider the values at the region center.
        If False, average over the whole region.
        Default is True.

    Returns
    -------
    edispmap : `~gammapy.irf.EDispKernelMap`
        the resulting EDispKernel map
    """
    # Use EnergyDispersion2D migra axis.
    migra_axis = edisp.axes["migra"]

    # Create temporary EDispMap Geom
    new_geom = geom.to_image().to_cube([migra_axis, geom.axes["energy_true"]])

    edisp_map = make_edisp_map(
        edisp, pointing, new_geom, exposure_map, use_region_center
    )

    return edisp_map.to_edisp_kernel_map(geom.axes["energy"])


def make_theta_squared_table(
    observations, theta_squared_axis, position, position_off=None, energy_edges=None
):
    """Make theta squared distribution in the same FoV for a list of `~gammapy.data.Observation` objects.

    The ON theta2 profile is computed from a given distribution, on_position.
    By default, the OFF theta2 profile is extracted from a mirror position
    radially symmetric in the FOV to pos_on.

    The ON and OFF regions are assumed to be of the same size, so the normalisation
    factor between both region alpha = 1.

    Parameters
    ----------
    observations: `~gammapy.data.Observations`
        List of observations.
    theta_squared_axis : `~gammapy.maps.MapAxis`
        Axis of edges of the theta2 bin used to compute the distribution.
    position : `~astropy.coordinates.SkyCoord`
        Position from which the on theta^2 distribution is computed.
    position_off : `astropy.coordinates.SkyCoord`
        Position from which the OFF theta^2 distribution is computed.
        Default is reflected position w.r.t. to the pointing position.
    energy_edges : list of `~astropy.units.Quantity`, optional
        Edges of the energy bin where the theta squared distribution
        is evaluated. For now, only one interval is accepted.
        Default is None.

    Returns
    -------
    table : `~astropy.table.Table`
        Table containing the on counts, the off counts, acceptance, off acceptance and alpha
        for each theta squared bin.
    """
    if not theta_squared_axis.edges.unit.is_equivalent("deg2"):
        raise ValueError("The theta2 axis should be equivalent to deg2")

    table = Table()

    table["theta2_min"] = theta_squared_axis.edges[:-1]
    table["theta2_max"] = theta_squared_axis.edges[1:]
    table["counts"] = 0
    table["counts_off"] = 0
    table["acceptance"] = 0.0
    table["acceptance_off"] = 0.0

    alpha_tot = np.zeros(len(table))
    livetime_tot = 0

    create_off = position_off is None

    if energy_edges is not None:
        if len(energy_edges) == 2:
            table.meta["Energy_filter"] = energy_edges
        else:
            raise ValueError(
                f"Only  supports one energy interval but {len(energy_edges) - 1} passed."
            )

    for observation in observations:
        events = observation.events
        if energy_edges is not None:
            events = events.select_energy(energy_range=energy_edges)

        event_position = events.radec
        pointing = observation.get_pointing_icrs(observation.tmid)

        separation = position.separation(event_position)
        counts, _ = np.histogram(separation**2, theta_squared_axis.edges)
        table["counts"] += counts

        if create_off:
            # Estimate the position of the mirror position
            pos_angle = pointing.position_angle(position)
            sep_angle = pointing.separation(position)
            position_off = pointing.directional_offset_by(
                pos_angle + Angle(np.pi, "rad"), sep_angle
            )

        # Angular distance of the events from the mirror position
        separation_off = position_off.separation(event_position)

        # Extract the ON and OFF theta2 distribution from the two positions.
        counts_off, _ = np.histogram(separation_off**2, theta_squared_axis.edges)
        table["counts_off"] += counts_off

        # Normalisation between ON and OFF is one
        acceptance = np.ones(theta_squared_axis.nbin)
        acceptance_off = np.ones(theta_squared_axis.nbin)

        table["acceptance"] += acceptance
        table["acceptance_off"] += acceptance_off
        alpha = acceptance / acceptance_off
        alpha_tot += alpha * observation.observation_live_time_duration.to_value("s")
        livetime_tot += observation.observation_live_time_duration.to_value("s")

    alpha_tot /= livetime_tot
    table["alpha"] = alpha_tot

    stat = WStatCountsStatistic(table["counts"], table["counts_off"], table["alpha"])
    table["excess"] = stat.n_sig
    table["sqrt_ts"] = stat.sqrt_ts
    table["excess_errn"] = stat.compute_errn()
    table["excess_errp"] = stat.compute_errp()

    table.meta["ON_RA"] = position.icrs.ra
    table.meta["ON_DEC"] = position.icrs.dec
    return table


def make_counts_rad_max(geom, rad_max, events):
    """Extract the counts using for the ON region size the values in the `RAD_MAX_2D` table.

    Parameters
    ----------
    geom : `~gammapy.maps.RegionGeom`
        Reference map geometry.
    rad_max : `~gammapy.irf.RadMax2D`
        Rhe RAD_MAX_2D table IRF.
    events : `~gammapy.data.EventList`
        Event list to be used to compute the ON counts.

    Returns
    -------
    counts : `~gammapy.maps.RegionNDMap`
        Counts vs estimated energy extracted from the ON region.
    """
    selected_events = events.select_rad_max(
        rad_max=rad_max, position=geom.region.center
    )

    counts = Map.from_geom(geom=geom)
    counts.fill_events(selected_events)
    return counts


def make_counts_off_rad_max(geom_off, rad_max, events):
    """Extract the OFF counts from a list of point regions and given rad max.

    This method does **not** check for overlap of the regions defined by rad_max.

    Parameters
    ----------
    geom_off : `~gammapy.maps.RegionGeom`
        Reference map geometry for the on region.
    rad_max : `~gammapy.irf.RadMax2D`
        The RAD_MAX_2D table IRF.
    events : `~gammapy.data.EventList`
        Event list to be used to compute the OFF counts.

    Returns
    -------
    counts_off : `~gammapy.maps.RegionNDMap`
        OFF Counts vs estimated energy extracted from the ON region.
    """
    if not geom_off.is_all_point_sky_regions:
        raise ValueError(
            f"Only supports PointSkyRegions, got {geom_off.region} instead"
        )

    counts_off = RegionNDMap.from_geom(geom=geom_off)

    for off_region in compound_region_to_regions(geom_off.region):
        selected_events = events.select_rad_max(
            rad_max=rad_max, position=off_region.center
        )
        counts_off.fill_events(selected_events)

    return counts_off


def make_observation_time_map(observations, geom, offset_max=None):
    """Compute the total observation time on the target geometry for a list of observations.

    Parameters
    ----------
    observations : `~gammapy.data.Observations`
            Observations container containing list of observations.
    geom : `~gammapy.maps.Geom`
            Reference geometry.
    offset_max : `~astropy.units.quantity.Quantity`, optional
        The maximum offset FoV. Default is None.
        If None, it will be taken from the IRFs.

    Returns
    -------
    exposure : `~gammapy.maps.Map`
        Effective livetime.
    """
    geom = geom.to_image()
    stacked = Map.from_geom(geom, unit=u.h)
    for obs in observations:
        if offset_max is None:
            offset_max = guess_instrument_fov(obs)
        coords = geom.get_coord(sparse=True)
        offset = coords.skycoord.separation(obs.get_pointing_icrs(obs.tmid))
        mask = offset < offset_max
        c1 = coords.apply_mask(mask)
        weights = np.ones(c1.shape) * obs.observation_live_time_duration
        stacked.fill_by_coord(coords=c1, weights=weights)
    return stacked


def make_effective_livetime_map(observations, geom, offset_max=None):
    """Compute the acceptance corrected livetime map for a list of observations.

    Parameters
    ----------
    observations : `~gammapy.data.Observations`
        Observations container containing list of observations.
    geom : `~gammapy.maps.Geom`
        Reference geometry.
    offset_max : `~astropy.units.quantity.Quantity`, optional
        The maximum offset FoV. Default is None.

    Returns
    -------
     exposure : `~gammapy.maps.Map`
        Effective livetime.
    """
    livetime = Map.from_geom(geom, unit=u.hr)
    for obs in observations:
        if offset_max is None:
            offset_max = guess_instrument_fov(obs)
        geom_obs = geom.cutout(
            position=obs.get_pointing_icrs(obs.tmid), width=2.0 * offset_max
        )
        coords = geom_obs.get_coord()
        offset = coords.skycoord.separation(obs.get_pointing_icrs(obs.tmid))
        mask = offset < offset_max

        exposure = make_map_exposure_true_energy(
            pointing=geom.center_skydir,
            livetime=obs.observation_live_time_duration,
            aeff=obs.aeff,
            geom=geom_obs,
            use_region_center=True,
        )

        on_axis = obs.aeff.evaluate(
            offset=0.0 * u.deg, energy_true=geom.axes["energy_true"].center
        )
        on_axis = on_axis.reshape((on_axis.shape[0], 1, 1))
        lv_obs = exposure * mask / on_axis
        livetime.stack(lv_obs)
    return livetime


def guess_instrument_fov(obs):
    """
    Guess the camera field of view for the given observation
    from the IRFs. This simply takes the maximum offset of the
    effective area IRF.
    TODO: This logic will break for more complex IRF models.
    A better option would be to compute the offset at which
    the effective area is above 10% of the maximum.

    Parameters
    ----------
    obs : `~gammapy.data.Observation`
        Observation container.

    Returns
    -------
    offset_max : `~astropy.units.quantity.Quantity`
        The maximum offset of the effective area IRF.
    """
    if "aeff" not in obs.available_irfs:
        raise ValueError("No Effective area IRF to infer the FoV from")
    if obs.aeff.is_pointlike:
        raise ValueError("Cannot guess FoV from pointlike IRFs")
    if "offset" not in obs.aeff.axes.names:
        raise ValueError("Offset axis not present!")
    return obs.aeff.axes["offset"].center[-1]


def _get_fov_coord(
    skycoord, fov_frame, use_offset=True, reverse_lon=False, time_resolution=1000 * u.s
):
    """Return coord dict in fov_coord."""
    coords = {}
<<<<<<< HEAD
    if use_offset:
        offsets = skycoord.separation(fov_frame.origin)
        if len(fov_frame.shape) == 1:
            coords["offset"] = np.moveaxis(offsets, -1, 0)
        else:
            coords["offset"] = offsets
=======
    if fov_frame.obstime is fov_frame.origin.obstime:
        fov_frame_origin = fov_frame.origin
    else:
        center = UnitSphericalRepresentation(0.0 * u.deg, 0.0 * u.deg)
        fov_frame_origin = fov_frame.realize_frame(center).transform_to(skycoord)
    if use_offset:
        if len(fov_frame.obstime.shape) == 0:
            coords["offset"] = skycoord.separation(fov_frame_origin)
        else:
            offs = list()
            for origin in fov_frame_origin:
                offs.append(skycoord.separation(origin))
            coords["offset"] = np.stack(
                offs,
            )
>>>>>>> 4bb0a480
    else:
        sign = -1.0 if reverse_lon else 1.0

        with erfa_astrom.set(ErfaAstromInterpolator(time_resolution)):
            fov_coords = skycoord.transform_to(fov_frame)

        if len(fov_frame.shape) == 1:
            coords["fov_lon"] = np.moveaxis(fov_coords.fov_lon, -1, 0)
            coords["fov_lat"] = np.moveaxis(fov_coords.fov_lat, -1, 0)
        else:
            coords["fov_lon"] = sign * fov_coords.fov_lon
            coords["fov_lat"] = fov_coords.fov_lat

    return coords


def _get_time_axes_and_times(fov_frame, image_geom, axes):
    # Assume ordered times
    time = MapAxis.from_edges(
        (fov_frame.obstime - fov_frame.obstime[0]).to_value("s"),
        unit="s",
        name="time",
    )
    ontime = time.bin_width.sum().to_value("s")
    delta = np.reshape(time.edges.to_value("s"), (1, time.nbin + 1, 1, 1))

    new_geom = image_geom.to_cube([time, *axes])
    return ontime, delta, new_geom


def project_irf_on_geom(geom, irf, fov_frame, use_region_center=True):
    """Evaluate and project an IRF on a given `~gammapy.maps.Geom` object according to a given FoV Frame.

    When ``geom`` is a `~gammapy.maps.RegionGeom`, the IRF is evaluated at the region center when
    ``user_region_center is True``. Otherwise, the IRF is evaluated and averaged over the whole region.

    Parameters
    ----------
    geom : `~gammapy.maps.Geom`
        Geometry to project on. It must follow the required axes of the input IRF.
    irf : `~gammapy.itf.IRF`
        IRF to reproject.
    fov_frame : `~gammapy.utils.coordinate.FoVICRSFrame` or `~gammapy.utils.coordinate.FoVAltAzFrame`
        FoV frame to convert geometry to FoV coordinates.
    use_region_center : bool, optional
        For geom as a `~gammapy.maps.RegionGeom`. If True, consider the values at the region center.
        If False, average over the whole region.
        Default is True.

    Returns
    -------
    map : `~gammapy.maps.Map`
        Map containing the projected IRF.
    """

    if not use_region_center:
        image_geom = geom.to_wcs_geom().to_image()
        region_coord, weights = geom.get_wcs_coord_and_weights()
        skycoord = region_coord.skycoord
    else:
        image_geom = geom.to_image()
        skycoord = image_geom.get_coord().skycoord

    # In case we need to average over time
    if len(fov_frame.shape) == 1:
        skycoord = skycoord[..., np.newaxis]
        _, _, new_geom = _get_time_axes_and_times(fov_frame, image_geom, geom.axes)
    else:
        new_geom = geom

    coords = _get_fov_coord(skycoord, fov_frame, irf.has_offset_axis)

    non_spatial_axes = set(irf.required_arguments) - set(
        ["offset", "fov_lon", "fov_lat"]
    )
    for axis_name in non_spatial_axes:
        coords[axis_name] = broadcast_axis_values_to_geom(new_geom, axis_name)

    data = irf.evaluate(**coords)
    if len(fov_frame.shape) == 1:
        data = np.average(data, axis=1)

    if not use_region_center:
        data = np.average(data, axis=-1, weights=weights, keepdims=True)

    return Map.from_geom(geom=geom, data=data.value, unit=data.unit)


def integrate_project_irf_on_geom(geom, irf, fov_frame, use_region_center=True):
    """Integrate and project a BackgroundIRF on a given `~gammapy.maps.Geom` object according to a given FoV Frame.

    The IRF is integrated in energy and multiplied by the solid angle.

    When ``geom`` is a `~gammapy.maps.RegionGeom`, the IRF is evaluated at the region center when
    ``user_region_center is True``. Otherwise, the IRF is evaluated and averaged over the whole region.

    Parameters
    ----------
    geom : `~gammapy.maps.Geom`
        Geometry to project on. It must follow the required axes of the input IRF.
    irf : `~gammapy.irf.BackgroundIRF`
        IRF to reproject. Typically a background IRF.
    fov_frame : `~gammapy.utils.coordinate.FoVICRSFrame` or `~gammapy.utils.coordinate.FoVAltAzFrame`
        FoV frame to convert geometry to FoV coordinates.
    use_region_center : bool, optional
        For geom as a `~gammapy.maps.RegionGeom`. If True, consider the values at the region center.
        If False, average over the whole region.
        Default is True.

    Returns
    -------
    map : `~gammapy.maps.Map`
        Map containing the projected IRF.
    """
    from scipy.integrate import trapezoid

    if not issubclass(type(irf), BackgroundIRF):
        raise ValueError(f"Only BackgroundIRF subtypes supported, got {type(irf)}")

    if not use_region_center:
        image_geom = geom.to_wcs_geom().to_image()
        region_coord, weights = geom.get_wcs_coord_and_weights()
        skycoord = region_coord.skycoord
    else:
        image_geom = geom.to_image()
        skycoord = image_geom.get_coord().skycoord

    # In case we need to integrate over time
    if len(fov_frame.shape) == 1:
        skycoord = skycoord[..., np.newaxis]
        ontime, delta, new_geom = _get_time_axes_and_times(
            fov_frame, image_geom, geom.axes
        )
    else:
        new_geom = geom

    reverse_lon = irf.fov_alignment == "REVERSE_LON_RADEC"
    coords = _get_fov_coord(skycoord, fov_frame, irf.has_offset_axis, reverse_lon)

    non_spatial_axes = set(irf.required_arguments) - set(
        ["offset", "fov_lon", "fov_lat"]
    )
    for axis_name in non_spatial_axes:
        coords[axis_name] = broadcast_axis_values_to_geom(new_geom, axis_name, False)
    data = irf.integrate_log_log(**coords, axis_name="energy")

    if len(fov_frame.shape) == 1:
        data = trapezoid(data, delta, axis=1) / ontime

    if use_region_center:
        data *= image_geom.solid_angle()
    else:
        idx = image_geom.coord_to_idx(region_coord)
        data *= image_geom.solid_angle().T[idx]
        data = np.sum(weights * data, axis=2, keepdims=True)

    return Map.from_geom(geom=geom, data=data.value, unit=data.unit)<|MERGE_RESOLUTION|>--- conflicted
+++ resolved
@@ -660,14 +660,12 @@
 ):
     """Return coord dict in fov_coord."""
     coords = {}
-<<<<<<< HEAD
-    if use_offset:
-        offsets = skycoord.separation(fov_frame.origin)
-        if len(fov_frame.shape) == 1:
-            coords["offset"] = np.moveaxis(offsets, -1, 0)
-        else:
-            coords["offset"] = offsets
-=======
+    #    if use_offset:
+    #        offsets = skycoord.separation(fov_frame.origin)
+    #        if len(fov_frame.shape) == 1:
+    #            coords["offset"] = np.moveaxis(offsets, -1, 0)
+    #        else:
+    #            coords["offset"] = offsets
     if fov_frame.obstime is fov_frame.origin.obstime:
         fov_frame_origin = fov_frame.origin
     else:
@@ -683,7 +681,6 @@
             coords["offset"] = np.stack(
                 offs,
             )
->>>>>>> 4bb0a480
     else:
         sign = -1.0 if reverse_lon else 1.0
 
