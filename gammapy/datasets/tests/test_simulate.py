--- conflicted
+++ resolved
@@ -127,8 +127,6 @@
 
 @requires_data()
 def test_sample_coord_time_energy(dataset, models):
-<<<<<<< HEAD
-=======
     models[0].spatial_model = None
     dataset.models = models
     evaluator = dataset.evaluators["test-source"]
@@ -136,7 +134,6 @@
     with pytest.raises(NotImplementedError):
         events = sampler._sample_coord_time_energy(dataset, evaluator)
 
->>>>>>> ae61f90d
     models[0].spatial_model = PointSpatialModel(
         lon_0="0 deg", lat_0="0 deg", frame="galactic"
     )
