--- conflicted
+++ resolved
@@ -9,11 +9,7 @@
 import gammapy
 from gammapy.data import EventList, observatory_locations
 from gammapy.maps import MapAxis, MapCoord, RegionGeom
-<<<<<<< HEAD
-from gammapy.modeling.models import ConstantTemporalModel
-=======
 from gammapy.modeling.models import ConstantTemporalModel, PointSpatialModel
->>>>>>> ae61f90d
 from gammapy.utils.random import get_random_state
 
 __all__ = ["MapDatasetEventSampler"]
@@ -32,27 +28,15 @@
     def __init__(self, random_state="random-seed"):
         self.random_state = get_random_state(random_state)
 
-<<<<<<< HEAD
-    def _make_table(self, coords, time, time_ref):
-=======
     def _make_table(self, coords, time_ref):
->>>>>>> ae61f90d
         """Create a table for sampled events.
 
         Parameters
         ----------
         coords : `~gammapy.maps.MapCoord`
-<<<<<<< HEAD
-            Map of coordinates of the sampled events.
-        time : `~gammapy.Maps.MapAxis`
-            Axis of the time.
-        time_ref : `astropy.Time`
-            reference time of the datset
-=======
             Coordinates of the sampled events.
         time_ref : `~astropy.time.Time`
             reference time of the event list.
->>>>>>> ae61f90d
 
         Returns
         -------
@@ -65,24 +49,16 @@
         except KeyError:
             energy = coords["energy"]
 
-<<<<<<< HEAD
-        table["TIME"] = u.Quantity(((time.mjd - time_ref.mjd) * u.day).to(u.s)).to("s")
-=======
         table["TIME"] = u.Quantity(
             ((coords["time"].mjd - time_ref.mjd) * u.day).to(u.s)
         ).to("s")
->>>>>>> ae61f90d
         table["ENERGY_TRUE"] = energy
         table["RA_TRUE"] = coords.skycoord.icrs.ra.to("deg")
         table["DEC_TRUE"] = coords.skycoord.icrs.dec.to("deg")
 
         return table
 
-<<<<<<< HEAD
-    def __evaluate_timevar_source(self, dataset, evaluator, time_axis=None):
-=======
     def _evaluate_timevar_source(self, dataset, evaluator, time_axis=None):
->>>>>>> ae61f90d
         """Calculate Npred for a given `dataset.model` by evaluating
         it in region geometry.
 
@@ -90,11 +66,8 @@
         ----------
         dataset : `~gammapy.datasets.MapDataset`
             Map dataset.
-<<<<<<< HEAD
-=======
         evaluator : `~gammapy.datasets.evaluators.MapEvaluator`
             Map evaluator.
->>>>>>> ae61f90d
         time_axis : `~gammapy.Maps.MapAxis`
             Axis of the time.
 
@@ -120,23 +93,15 @@
         return dataset.npred()
 
     def _sample_coord_time_energy(self, dataset, evaluator, t_delta="1 s"):
-<<<<<<< HEAD
-        """Sample model components of a time-varying source.
-=======
         """Sample model components of a source with time-dependent spectrum.
->>>>>>> ae61f90d
 
         Parameters
         ----------
         dataset : `~gammapy.datasets.MapDataset`
             Map dataset.
-<<<<<<< HEAD
-        t_delta : ~str
-=======
         evaluator : `~gammapy.datasets.evaluators.MapEvaluator`
             Map evaluator.
         t_delta : `~astropy.units.Quantity`
->>>>>>> ae61f90d
             Minimum step time.
 
         Returns
@@ -144,15 +109,9 @@
         table : `~astropy.table.Table`
             Table of sampled events.
         """
-<<<<<<< HEAD
-        if evaluator.model.spatial_model.tag[0] != "PointSpatialModel":
-            raise ValueError(
-                "Event sampler cannot work for time-varying extended sources."
-=======
         if not isinstance(evaluator.model.spatial_model, PointSpatialModel):
             raise NotImplementedError(
                 f"Event sampler expects PointSpatialModel for a time varying source. Got {evaluator.model.spatial_model} instead."
->>>>>>> ae61f90d
             )
 
         time_start, time_stop, time_ref = (
@@ -175,49 +134,25 @@
         t_step = t_delta.to_value(time_unit)
         t_step = (t_step * u.s).to("d")
 
-<<<<<<< HEAD
-        #        t = Time(np.arange(t_min.mjd, t_max.mjd, t_step.value), format="mjd")
-        #        time_axis = MapAxis.from_edges(t.value * u.d, name="Time")
-
-        npred = self.__evaluate_timevar_source(dataset, evaluator)
-=======
         npred = self._evaluate_timevar_source(dataset, evaluator)
->>>>>>> ae61f90d
         data = npred.data[np.isfinite(npred.data)]
         n_events = self.random_state.poisson(np.sum(data))
 
         coords = npred.sample_coord(n_events=n_events, random_state=self.random_state)
 
-<<<<<<< HEAD
-        #        time = (
-        #                np.interp(coords["TIME"] + model.ref_time, np.arange(len(t)), t.value - min(t.value))
-        #                * t_step.unit
-        #                ).to(time_unit)
-        time = evaluator.model.temporal_model.sample_time(
-=======
         coords["time"] = evaluator.model.temporal_model.sample_time(
->>>>>>> ae61f90d
             n_events=n_events,
             t_min=time_start,
             t_max=time_stop,
             random_state=self.random_state,
         )
 
-<<<<<<< HEAD
-        table = self._make_table(coords, time, time_ref)
-=======
         table = self._make_table(coords, time_ref)
->>>>>>> ae61f90d
 
         return table
 
     def _sample_coord_time(self, npred, temporal_model, gti):
-<<<<<<< HEAD
-        """Sample model components of a time-varying
-        source.
-=======
         """Sample model components of a time-varying source.
->>>>>>> ae61f90d
 
         Parameters
         ----------
@@ -245,11 +180,7 @@
             random_state=self.random_state,
         )
 
-<<<<<<< HEAD
-        table = self._make_table(coords, time, time_ref)
-=======
         table = self._make_table(coords, time_ref)
->>>>>>> ae61f90d
 
         return table
 
