# Licensed under a 3-clause BSD style license - see LICENSE.rst
import logging
import inspect
from functools import lru_cache
import numpy as np
import astropy.units as u
from astropy.io import fits
from astropy.table import Table
from astropy.utils import lazyproperty
from astropy.coordinates.angle_utilities import angular_separation
from regions import CircleSkyRegion
from gammapy.data import GTI
from gammapy.irf import EDispKernelMap, EDispMap, PSFKernel, PSFMap
from gammapy.maps import Map, MapAxis
from gammapy.modeling.models import (
    TemplateNPredModel,
    DatasetModels,
    FoVBackgroundModel,
    PointSpatialModel,
)
from gammapy.stats import (
    CashCountsStatistic,
    WStatCountsStatistic,
    cash,
    cash_sum_cython,
    get_wstat_mu_bkg,
    wstat,
)
from gammapy.utils.fits import HDULocation, LazyFitsData
from gammapy.utils.random import get_random_state
from gammapy.utils.scripts import make_name, make_path
from gammapy.utils.table import hstack_columns
from .core import Dataset
from .utils import get_axes

__all__ = ["MapDataset", "MapDatasetOnOff", "create_map_dataset_geoms"]

log = logging.getLogger(__name__)

CUTOUT_MARGIN = 0.1 * u.deg
RAD_MAX = 0.66
RAD_AXIS_DEFAULT = MapAxis.from_bounds(
    0, RAD_MAX, nbin=66, node_type="edges", name="rad", unit="deg"
)
MIGRA_AXIS_DEFAULT = MapAxis.from_bounds(
    0.2, 5, nbin=48, node_type="edges", name="migra"
)

BINSZ_IRF_DEFAULT = 0.2

EVALUATION_MODE = "local"
USE_NPRED_CACHE = True
PSF_CONTAINMENT = 0.999


def create_map_dataset_geoms(
    geom, energy_axis_true=None, migra_axis=None, rad_axis=None, binsz_irf=None,
):
    """Create map geometries for a `MapDataset`

    Parameters
    ----------
    geom : `~gammapy.maps.WcsGeom`
        Reference target geometry in reco energy, used for counts and background maps
    energy_axis_true : `~gammapy.maps.MapAxis`
        True energy axis used for IRF maps
    migra_axis : `~gammapy.maps.MapAxis`
        If set, this provides the migration axis for the energy dispersion map.
        If not set, an EDispKernelMap is produced instead. Default is None
    rad_axis : `~gammapy.maps.MapAxis`
        Rad axis for the psf map
    binsz_irf : float
        IRF Map pixel size in degrees.

    Returns
    -------
    geoms : dict
        Dict with map geometries.
    """
    rad_axis = rad_axis or RAD_AXIS_DEFAULT

    if energy_axis_true is not None:
        energy_axis_true.assert_name("energy_true")
    else:
        energy_axis_true = geom.axes["energy"].copy(name="energy_true")

    binsz_irf = binsz_irf or BINSZ_IRF_DEFAULT
    geom_image = geom.to_image()
    geom_exposure = geom_image.to_cube([energy_axis_true])
    geom_irf = geom_image.to_binsz(binsz=binsz_irf)
    geom_psf = geom_irf.to_cube([rad_axis, energy_axis_true])

    if migra_axis:
        geom_edisp = geom_irf.to_cube([migra_axis, energy_axis_true])
    else:
        geom_edisp = geom_irf.to_cube([geom.axes["energy"], energy_axis_true])

    return {
        "geom": geom,
        "geom_exposure": geom_exposure,
        "geom_psf": geom_psf,
        "geom_edisp": geom_edisp,
    }


class MapDataset(Dataset):
    """Perform sky model likelihood fit on maps.

    If an `HDULocation` is passed the map is loaded lazily. This means the
    map data is only loaded in memeory as the corresponding data attribute
    on the MapDataset is accessed. If it was accesed once it is cached for
    the next time.

    Parameters
    ----------
    models : `~gammapy.modeling.models.Models`
        Source sky models.
    counts : `~gammapy.maps.WcsNDMap` or `~gammapy.utils.fits.HDULocation`
        Counts cube
    exposure : `~gammapy.maps.WcsNDMap` or `~gammapy.utils.fits.HDULocation`
        Exposure cube
    background : `~gammapy.maps.WcsNDMap` or `~gammapy.utils.fits.HDULocation`
        Background cube
    mask_fit : `~gammapy.maps.WcsNDMap` or `~gammapy.utils.fits.HDULocation`
        Mask to apply to the likelihood for fitting.
    psf : `~gammapy.irf.PSFMap` or `~gammapy.utils.fits.HDULocation`
        PSF kernel
    edisp : `~gammapy.irf.EDispKernel` or `~gammapy.irf.EDispMap` or `~gammapy.utils.fits.HDULocation`
        Energy dispersion kernel
    mask_safe : `~gammapy.maps.WcsNDMap` or `~gammapy.utils.fits.HDULocation`
        Mask defining the safe data range.
    gti : `~gammapy.data.GTI`
        GTI of the observation or union of GTI if it is a stacked observation
    meta_table : `~astropy.table.Table`
        Table listing informations on observations used to create the dataset.
        One line per observation for stacked datasets.


    See Also
    --------
    MapDatasetOnOff, SpectrumDataset, FluxPointsDataset
    """

    stat_type = "cash"
    tag = "MapDataset"
    counts = LazyFitsData(cache=True)
    exposure = LazyFitsData(cache=True)
    edisp = LazyFitsData(cache=True)
    background = LazyFitsData(cache=True)
    psf = LazyFitsData(cache=True)
    mask_fit = LazyFitsData(cache=True)
    mask_safe = LazyFitsData(cache=True)

    _lazy_data_members = [
        "counts",
        "exposure",
        "edisp",
        "psf",
        "mask_fit",
        "mask_safe",
        "background",
    ]

    def __init__(
        self,
        models=None,
        counts=None,
        exposure=None,
        background=None,
        psf=None,
        edisp=None,
        mask_safe=None,
        mask_fit=None,
        gti=None,
        meta_table=None,
        name=None,
    ):
        self._name = make_name(name)
        self._evaluators = {}

        self.counts = counts
        self.exposure = exposure
        self.background = background
        self.mask_fit = mask_fit

        if psf and not isinstance(psf, (PSFMap, HDULocation)):
            raise ValueError(
                f"'psf' must be a 'PSFMap' or `HDULocation` object, got {type(psf)}"
            )

        self.psf = psf

        if edisp and not isinstance(edisp, (EDispMap, EDispKernelMap, HDULocation)):
            raise ValueError(
                f"'edisp' must be a 'EDispMap', `EDispKernelMap` or 'HDULocation' object, got {type(edisp)}"
            )

        self.edisp = edisp
        self.mask_safe = mask_safe
        self.gti = gti
        self.models = models
        self.meta_table = meta_table

    # TODO: keep or remove?
    @property
    def background_model(self):
        try:
            return self.models[f"{self.name}-bkg"]
        except (ValueError, TypeError):
            pass

    def __str__(self):
        str_ = f"{self.__class__.__name__}\n"
        str_ += "-" * len(self.__class__.__name__) + "\n"
        str_ += "\n"
        str_ += "\t{:32}: {{name}} \n\n".format("Name")
        str_ += "\t{:32}: {{counts:.0f}} \n".format("Total counts")
        str_ += "\t{:32}: {{background:.2f}}\n".format("Total background counts")
        str_ += "\t{:32}: {{excess:.2f}}\n\n".format("Total excess counts")

        str_ += "\t{:32}: {{npred:.2f}}\n".format("Predicted counts")
        str_ += "\t{:32}: {{npred_background:.2f}}\n".format(
            "Predicted background counts"
        )
        str_ += "\t{:32}: {{npred_signal:.2f}}\n\n".format("Predicted excess counts")

        str_ += "\t{:32}: {{exposure_min:.2e}}\n".format("Exposure min")
        str_ += "\t{:32}: {{exposure_max:.2e}}\n\n".format("Exposure max")

        str_ += "\t{:32}: {{n_bins}} \n".format("Number of total bins")
        str_ += "\t{:32}: {{n_fit_bins}} \n\n".format("Number of fit bins")

        # likelihood section
        str_ += "\t{:32}: {{stat_type}}\n".format("Fit statistic type")
        str_ += "\t{:32}: {{stat_sum:.2f}}\n\n".format(
            "Fit statistic value (-2 log(L))"
        )

        info = self.info_dict()
        str_ = str_.format(**info)

        # model section
        n_models, n_pars, n_free_pars = 0, 0, 0
        if self.models is not None:
            n_models = len(self.models)
            n_pars = len(self.models.parameters)
            n_free_pars = len(self.models.parameters.free_parameters)

        str_ += "\t{:32}: {} \n".format("Number of models", n_models)
        str_ += "\t{:32}: {}\n".format("Number of parameters", n_pars)
        str_ += "\t{:32}: {}\n\n".format("Number of free parameters", n_free_pars)

        if self.models is not None:
            str_ += "\t" + "\n\t".join(str(self.models).split("\n")[2:])

        return str_.expandtabs(tabsize=2)

    @property
    def geoms(self):
        """Map geometries

        Returns
        -------
        geoms : dict
            Dict of map geometries involved in the dataset.
        """
        geoms = {}

        geoms["geom"] = self._geom

        if self.exposure:
            geoms["geom_exposure"] = self.exposure.geom

        if self.psf:
            geoms["geom_psf"] = self.psf.psf_map.geom

        if self.edisp:
            geoms["geom_edisp"] = self.edisp.edisp_map.geom

        return geoms

    @property
    def models(self):
        """Models (`~gammapy.modeling.models.Models`)."""
        return self._models

    @property
    def excess(self):
        """Excess"""
        return self.counts - self.background

    @models.setter
    def models(self, models):
        """Models setter"""
        self._evaluators = {}

        if models is not None:
            models = DatasetModels(models)
            models = models.select(datasets_names=self.name)

            for model in models:
                if not isinstance(model, FoVBackgroundModel):
                    evaluator = MapEvaluator(
                        model=model,
                        evaluation_mode=EVALUATION_MODE,
                        gti=self.gti,
                        use_cache=USE_NPRED_CACHE,
                    )
                    self._evaluators[model.name] = evaluator

        self._models = models

    @property
    def evaluators(self):
        """Model evaluators"""
        return self._evaluators

    @property
    def _geom(self):
        """Main analysis geometry"""
        if self.counts is not None:
            return self.counts.geom
        elif self.background is not None:
            return self.background.geom
        elif self.mask_safe is not None:
            return self.mask_safe.geom
        elif self.mask_fit is not None:
            return self.mask_fit.geom
        else:
            raise ValueError(
                "Either 'counts', 'background', 'mask_fit'"
                " or 'mask_safe' must be defined."
            )

    @property
    def data_shape(self):
        """Shape of the counts or background data (tuple)"""
        return self._geom.data_shape

<<<<<<< HEAD
    # TODO: make this support different methods?
    def energy_range(self, region=None):
        """Energy range of the region in the safe mask.

        By default, the whole dataset map region is considered.

        Parameters
        ----------
        region : `~regions.Region` or `~astropy.coordinates.SkyCoord`
            Region for extraction.

        Returns
        -------
        energy_range : `~astropy.units.Quantity`
            The safe energy range.
        """
        energy = self._geom.axes["energy"].edges
        energy_min, energy_max = energy[:-1], energy[1:]

        if self.mask_safe is not None:
            if self.mask_safe.data.any():
                mask = self.mask_safe.get_spectrum(region, np.any).data.astype(bool)[:, 0, 0]
                energy_min, energy_max = energy_min[mask], energy_max[mask]
=======
    def _energy_range(self, mask = None):
        """Compute the energy range with or without the mask fit."""
        energy = self._geom.axes["energy"].edges
        energy_min, energy_max = energy[:-1], energy[1:]

        if mask is not None:
            if mask.data.any():
                mask = mask.data.any(axis=(1, 2))
>>>>>>> e2cd2535
            else:
                return None, None

        return u.Quantity([energy_min[0], energy_max[-1]])

    @property
    def energy_range(self):
        """Energy range defined by the full mask (mask_safe and mask_fit)."""
        return self._energy_range(mask=self.mask)

    @property
    def energy_range_safe(self):
        """Energy range defined by the mask_safe only."""
        return self._energy_range(self.mask_safe)

    @property
    def energy_range_safe(self):
        """Energy range defined by the mask_fit only."""
        return self._energy_range(self.mask_fit)

    def npred(self):
        """Predicted source and background counts

        Returns
        -------
        npred : `Map`
            Total predicted counts
        """
        npred_total = self.npred_signal()

        if self.background:
            npred_total += self.npred_background()

        return npred_total

    def npred_background(self):
        """Predicted background counts

        The predicted background counts depend on the parameters
        of the `FoVBackgroundModel` defined in the dataset.

        Returns
        -------
        npred_background : `Map`
            Predicted counts from the background.
        """
        background = self.background

        if self.background_model and background:
            values = self.background_model.evaluate_geom(geom=self.background.geom)
            background = background * values

        return background

    def npred_signal(self, model_name=None):
        """"Model predicted signal counts.

        If a model is passed, predicted counts from that component is returned.
        Else, the total signal counts are returned.

        Parameters
        -------------
        model_name: str
        Name of  SkyModel for which to compute the npred for.
            If none, the sum of all components (minus the background model)
            is returned

        Returns
        ----------
        npred_sig: `gammapy.maps.Map`
            Map of the predicted signal counts
        """
        npred_total = Map.from_geom(self._geom, dtype=float)

        if model_name is not None:
            return self.evaluators[model_name].compute_npred()

        for evaluator in self.evaluators.values():
            if evaluator.needs_update:
                evaluator.update(
                    self.exposure, self.psf, self.edisp, self._geom, self.mask_image,
                )

            if evaluator.contributes:
                npred = evaluator.compute_npred()
                npred_total.stack(npred)

        return npred_total

    @classmethod
    def from_geoms(
        cls,
        geom,
        geom_exposure=None,
        geom_psf=None,
        geom_edisp=None,
        reference_time="2000-01-01",
        name=None,
        **kwargs,
    ):
        """
        Create a MapDataset object with zero filled maps according to the specified geometries

        Parameters
        ----------
        geom : `Geom`
            geometry for the counts and background maps
        geom_exposure : `Geom`
            geometry for the exposure map
        geom_psf : `Geom`
            geometry for the psf map
        geom_edisp : `Geom`
            geometry for the energy dispersion kernel map.
            If geom_edisp has a migra axis, this wil create an EDispMap instead.
        reference_time : `~astropy.time.Time`
            the reference time to use in GTI definition
        name : str
            Name of the returned dataset.

        Returns
        -------
        dataset : `MapDataset` or `SpectrumDataset`
            A dataset containing zero filled maps
        """
        name = make_name(name)
        kwargs = kwargs.copy()
        kwargs["name"] = name
        kwargs["counts"] = Map.from_geom(geom, unit="")
        kwargs["background"] = Map.from_geom(geom, unit="")

        if geom_exposure:
            kwargs["exposure"] = Map.from_geom(geom_exposure, unit="m2 s")

        if geom_edisp:
            if "energy" in geom_edisp.axes.names:
                kwargs["edisp"] = EDispKernelMap.from_geom(geom_edisp)
            else:
                kwargs["edisp"] = EDispMap.from_geom(geom_edisp)

        if geom_psf:
            kwargs["psf"] = PSFMap.from_geom(geom_psf)

        kwargs.setdefault(
            "gti", GTI.create([] * u.s, [] * u.s, reference_time=reference_time)
        )
        kwargs["mask_safe"] = Map.from_geom(geom, unit="", dtype=bool)
        return cls(**kwargs)

    @classmethod
    def create(
        cls,
        geom,
        energy_axis_true=None,
        migra_axis=None,
        rad_axis=None,
        binsz_irf=None,
        reference_time="2000-01-01",
        name=None,
        meta_table=None,
        **kwargs,
    ):
        """Create a MapDataset object with zero filled maps.

        Parameters
        ----------
        geom : `~gammapy.maps.WcsGeom`
            Reference target geometry in reco energy, used for counts and background maps
        energy_axis_true : `~gammapy.maps.MapAxis`
            True energy axis used for IRF maps
        migra_axis : `~gammapy.maps.MapAxis`
            If set, this provides the migration axis for the energy dispersion map.
            If not set, an EDispKernelMap is produced instead. Default is None
        rad_axis : `~gammapy.maps.MapAxis`
            Rad axis for the psf map
        binsz_irf : float
            IRF Map pixel size in degrees.
        reference_time : `~astropy.time.Time`
            the reference time to use in GTI definition
        name : str
            Name of the returned dataset.
        meta_table : `~astropy.table.Table`
            Table listing informations on observations used to create the dataset.
            One line per observation for stacked datasets.

        Returns
        -------
        empty_maps : `MapDataset`
            A MapDataset containing zero filled maps
        """
        geoms = create_map_dataset_geoms(
            geom=geom,
            energy_axis_true=energy_axis_true,
            rad_axis=rad_axis,
            migra_axis=migra_axis,
            binsz_irf=binsz_irf,
        )

        kwargs.update(geoms)
        return cls.from_geoms(reference_time=reference_time, name=name, **kwargs)

    @property
    def mask_safe_image(self):
        """Reduced mask safe"""
        if self.mask_safe is None:
            return None
        return self.mask_safe.reduce_over_axes(func=np.logical_or)

    @property
    def mask_image(self):
        """Reduced mask"""
        if self.mask is None:
            mask = Map.from_geom(self._geom.to_image(), dtype=bool)
            mask.data |= True
            return mask

        return self.mask.reduce_over_axes(func=np.logical_or)

    @property
    def mask_safe_psf(self):
        """Mask safe for psf maps"""
        if self.mask_safe is None or self.psf is None:
            return None

        geom = self.psf.psf_map.geom.squash("energy_true").squash("rad")
        mask_safe_psf = self.mask_safe_image.interp_to_geom(geom.to_image())
        return mask_safe_psf.to_cube(geom.axes)

    @property
    def mask_safe_edisp(self):
        """Mask safe for edisp maps"""
        if self.mask_safe is None or self.edisp is None:
            return None

        if self.mask_safe.geom.is_region:
            return self.mask_safe

        geom = self.edisp.edisp_map.geom.squash("energy_true")

        if "migra" in geom.axes.names:
            geom = geom.squash("migra")
            mask_safe_edisp = self.mask_safe_image.interp_to_geom(geom.to_image())
            return mask_safe_edisp.to_cube(geom.axes)

        return self.mask_safe.interp_to_geom(geom)

    def to_masked(self, name=None, nan_to_num=True):
        """Return masked dataset

        Parameters
        ----------
        name : str
            Name of the masked dataset.

        Returns
        -------
        dataset : `MapDataset` or `SpectrumDataset`
            Masked dataset
        """
        dataset = self.__class__.from_geoms(**self.geoms, name=name)
        dataset.stack(self, nan_to_num=nan_to_num)
        return dataset

    def stack(self, other, nan_to_num=True):
        r"""Stack another dataset in place.

        Safe mask is applied to compute the stacked counts data. Counts outside
        each dataset safe mask are lost.

        The stacking of 2 datasets is implemented as follows. Here, :math:`k`
        denotes a bin in reconstructed energy and :math:`j = {1,2}` is the dataset number

        The ``mask_safe`` of each dataset is defined as:

        .. math::

            \epsilon_{jk} =\left\{\begin{array}{cl} 1, &
            \mbox{if bin k is inside the thresholds}\\ 0, &
            \mbox{otherwise} \end{array}\right.

        Then the total ``counts`` and model background ``bkg`` are computed according to:

        .. math::

            \overline{\mathrm{n_{on}}}_k =  \mathrm{n_{on}}_{1k} \cdot \epsilon_{1k} +
             \mathrm{n_{on}}_{2k} \cdot \epsilon_{2k}

            \overline{bkg}_k = bkg_{1k} \cdot \epsilon_{1k} +
             bkg_{2k} \cdot \epsilon_{2k}

        The stacked ``safe_mask`` is then:

        .. math::

            \overline{\epsilon_k} = \epsilon_{1k} OR \epsilon_{2k}


        Parameters
        ----------
        other: `~gammapy.datasets.MapDataset` or `~gammapy.datasets.MapDatasetOnOff`
            Map dataset to be stacked with this one. If other is an on-off
            dataset alpha * counts_off is used as a background model.        
        nan_to_num: bool
            Non-finite values are replaced by zero if True (default).

        """
        if self.counts and other.counts:
            self.counts.stack(other.counts, weights=other.mask_safe, nan_to_num=nan_to_num)

        if self.exposure and other.exposure:
            self.exposure.stack(other.exposure, weights=other.mask_safe_image, nan_to_num=nan_to_num)
            # TODO: check whether this can be improved e.g. handling this in GTI

            if "livetime" in other.exposure.meta and np.any(other.mask_safe_image):
                if "livetime" in self.exposure.meta:
                    self.exposure.meta["livetime"] += other.exposure.meta["livetime"]
                else:
                    self.exposure.meta["livetime"] = other.exposure.meta[
                        "livetime"
                    ].copy()

        if self.stat_type == "cash":
            if self.background and other.background:
                background = self.npred_background() * self.mask_safe
                background.stack(other.npred_background(), weights=other.mask_safe, nan_to_num=nan_to_num)
                self.background = background

        if self.psf and other.psf:
            self.psf.stack(other.psf, weights=other.mask_safe_psf)

        if self.edisp and other.edisp:
            self.edisp.stack(other.edisp, weights=other.mask_safe_edisp)

        if self.mask_safe and other.mask_safe:
            self.mask_safe.stack(other.mask_safe)

        if self.gti and other.gti:
            self.gti.stack(other.gti)
            self.gti = self.gti.union()

        if self.meta_table and other.meta_table:
            self.meta_table = hstack_columns(self.meta_table, other.meta_table)
        elif other.meta_table:
            self.meta_table = other.meta_table.copy()

    def stat_array(self):
        """Likelihood per bin given the current model parameters"""
        return cash(n_on=self.counts.data, mu_on=self.npred().data)

    def residuals(self, method="diff", **kwargs):
        """Compute residuals map.

        Parameters
        ----------
        method: {"diff", "diff/model", "diff/sqrt(model)"}
            Method used to compute the residuals. Available options are:
                - "diff" (default): data - model
                - "diff/model": (data - model) / model
                - "diff/sqrt(model)": (data - model) / sqrt(model)
        **kwargs : dict
            Keyword arguments forwarded to `Map.smooth()`

        Returns
        -------
        residuals : `gammapy.maps.Map`
            Residual map.
        """
        npred, counts = self.npred(), self.counts.copy()

        if self.mask:
            npred = npred * self.mask
            counts = counts * self.mask

        if kwargs:
            kwargs.setdefault("mode", "constant")
            kwargs.setdefault("width", "0.1 deg")
            kwargs.setdefault("kernel", "gauss")
            with np.errstate(invalid="ignore", divide="ignore"):
                npred = npred.smooth(**kwargs)
                counts = counts.smooth(**kwargs)
                if self.mask:
                    mask = self.mask.smooth(**kwargs)
                    npred /= mask
                    counts /= mask

        residuals = self._compute_residuals(counts, npred, method=method)

        if self.mask:
            residuals.data[~self.mask.data] = np.nan

        return residuals

    def plot_residuals_spatial(
        self,
        ax=None,
        method="diff",
        smooth_kernel="gauss",
        smooth_radius="0.1 deg",
        **kwargs,
    ):
        """Plot spatial residuals.

        The normalization used for the residuals computation can be controlled
        using the method parameter.

        Parameters
        ----------
        ax : `~astropy.visualization.wcsaxes.WCSAxes`
            Axes to plot on.
        method : {"diff", "diff/model", "diff/sqrt(model)"}
            Normalization used to compute the residuals, see `MapDataset.residuals`.
        smooth_kernel : {"gauss", "box"}
            Kernel shape.
        smooth_radius: `~astropy.units.Quantity`, str or float
            Smoothing width given as quantity or float. If a float is given, it
            is interpreted as smoothing width in pixels.
        **kwargs : dict
            Keyword arguments passed to `~matplotlib.axes.Axes.imshow`.

        Returns
        -------
        ax : `~astropy.visualization.wcsaxes.WCSAxes`
            WCSAxes object.
        """
        counts, npred = self.counts.copy(), self.npred()

        if counts.geom.is_region:
            raise ValueError("Cannot plot spatial residuals for RegionNDMap")

        if self.mask is not None:
            counts *= self.mask
            npred *= self.mask

        counts_spatial = counts.sum_over_axes().smooth(
            width=smooth_radius, kernel=smooth_kernel
        )
        npred_spatial = npred.sum_over_axes().smooth(
            width=smooth_radius, kernel=smooth_kernel
        )
        residuals = self._compute_residuals(counts_spatial, npred_spatial, method)

        if self.mask_safe is not None:
            mask = self.mask_safe.reduce_over_axes(func=np.logical_or, keepdims=True)
            residuals.data[~mask.data] = np.nan

        kwargs.setdefault("add_cbar", True)
        kwargs.setdefault("cmap", "coolwarm")
        kwargs.setdefault("vmin", -5)
        kwargs.setdefault("vmax", 5)
        _, ax, _ = residuals.plot(ax, **kwargs)

        return ax

    def plot_residuals_spectral(self, ax=None, method="diff", region=None, **kwargs):
        """Plot spectral residuals.

        The residuals are extracted from the provided region, and the normalization
        used for its computation can be controlled using the method parameter.

        Parameters
        ----------
        ax : `~matplotlib.axes.Axes`
            Axes to plot on.
        method : {"diff", "diff/sqrt(model)"}
            Normalization used to compute the residuals, see `SpectrumDataset.residuals`.
        region: `~regions.SkyRegion` (required)
            Target sky region.
        **kwargs : dict
            Keyword arguments passed to `~matplotlib.axes.Axes.errorbar`.

        Returns
        -------
        ax : `~matplotlib.axes.Axes`
            Axes object.
        """
        counts, npred = self.counts.copy(), self.npred()

        if self.mask is None:
            mask = self.counts.copy()
            mask.data = 1
        else:
            mask = self.mask
        counts *= mask
        npred *= mask

        counts_spec = counts.get_spectrum(region)
        npred_spec = npred.get_spectrum(region)
        residuals = self._compute_residuals(counts_spec, npred_spec, method)

        if method == "diff":
            if self.stat_type == "wstat":
                counts_off = (self.counts_off * mask).get_spectrum(region).data
                norm = (self.background * mask).get_spectrum(region).data
                mu_sig = (self.npred_signal() * mask).get_spectrum(region).data
                stat = WStatCountsStatistic(
                    n_on=counts_spec.data,
                    n_off=counts_off,
                    alpha=norm / counts_off,
                    mu_sig=mu_sig,
                )
            elif self.stat_type == "cash":
                stat = CashCountsStatistic(counts_spec.data, npred_spec.data)
            yerr = stat.error
        elif method == "diff/sqrt(model)":
            yerr = np.ones_like(residuals.data)
        else:
            raise ValueError(
                'Invalid method, choose between "diff" and "diff/sqrt(model)"'
            )

        kwargs.setdefault("color", kwargs.pop("c", "black"))
        ax = residuals.plot(ax, yerr=yerr, **kwargs)
        ax.axhline(0, color=kwargs["color"], lw=0.5)

        label = self._residuals_labels[method]
        ax.set_ylabel(f"Residuals ({label})")
        ax.set_yscale("linear")
        ymin = 1.05 * np.nanmin(residuals.data - yerr)
        ymax = 1.05 * np.nanmax(residuals.data + yerr)
        ax.set_ylim(ymin, ymax)
        return ax

    def plot_residuals(
        self,
        ax_spatial=None,
        ax_spectral=None,
        kwargs_spatial=None,
        kwargs_spectral=None,
    ):
        """Plot spatial and spectral residuals in two panels.

        Calls `~MapDataset.plot_residuals_spatial` and `~MapDataset.plot_residuals_spectral`.
        The spectral residuals are extracted from the provided region, and the
        normalization used for its computation can be controlled using the method
        parameter. The region outline is overlaid on the residuals map.

        Parameters
        ----------
        ax_spatial : `~astropy.visualization.wcsaxes.WCSAxes`
            Axes to plot spatial residuals on.
        ax_spectral : `~matplotlib.axes.Axes`
            Axes to plot spectral residuals on.
        kwargs_spatial : dict
            Keyword arguments passed to `~MapDataset.plot_residuals_spatial`.
        kwargs_spectral : dict (``region`` required)
            Keyword arguments passed to `~MapDataset.plot_residuals_spectral`.

        Returns
        -------
        ax_spatial, ax_spectral : `~astropy.visualization.wcsaxes.WCSAxes`, `~matplotlib.axes.Axes`
            Spatial and spectral residuals plots.
        """
        ax_spatial, ax_spectral = get_axes(
            ax_spatial,
            ax_spectral,
            12,
            4,
            [1, 2, 1],
            [1, 2, 2],
            {"projection": self._geom.to_image().wcs},
        )
        kwargs_spatial = kwargs_spatial or {}

        self.plot_residuals_spatial(ax_spatial, **kwargs_spatial)
        self.plot_residuals_spectral(ax_spectral, **kwargs_spectral)

        # Overlay spectral extraction region on the spatial residuals
        region = kwargs_spectral["region"]
        pix_region = region.to_pixel(self._geom.to_image().wcs)
        pix_region.plot(ax=ax_spatial)

        return ax_spatial, ax_spectral

    def stat_sum(self):
        """Total likelihood given the current model parameters."""
        counts, npred = self.counts.data.astype(float), self.npred().data

        if self.mask is not None:
            return cash_sum_cython(counts[self.mask.data], npred[self.mask.data])
        else:
            return cash_sum_cython(counts.ravel(), npred.ravel())

    def fake(self, random_state="random-seed"):
        """Simulate fake counts for the current model and reduced IRFs.

        This method overwrites the counts defined on the dataset object.

        Parameters
        ----------
        random_state : {int, 'random-seed', 'global-rng', `~numpy.random.RandomState`}
                Defines random number generator initialisation.
                Passed to `~gammapy.utils.random.get_random_state`.
        """
        random_state = get_random_state(random_state)
        npred = self.npred()
        data = np.nan_to_num(npred.data, copy=True, nan=0., posinf=0., neginf=0.)
        npred.data = random_state.poisson(data)
        self.counts = npred

    def to_hdulist(self):
        """Convert map dataset to list of HDUs.

        Returns
        -------
        hdulist : `~astropy.io.fits.HDUList`
            Map dataset list of HDUs.
        """
        # TODO: what todo about the model and background model parameters?
        exclude_primary = slice(1, None)

        hdu_primary = fits.PrimaryHDU()
        hdulist = fits.HDUList([hdu_primary])
        if self.counts is not None:
            hdulist += self.counts.to_hdulist(hdu="counts")[exclude_primary]

        if self.exposure is not None:
            hdulist += self.exposure.to_hdulist(hdu="exposure")[exclude_primary]

        if self.background is not None:
            hdulist += self.background.to_hdulist(hdu="background")[exclude_primary]

        if self.edisp is not None:
            hdulist += self.edisp.to_hdulist()[exclude_primary]

        if self.psf is not None:
            hdulist += self.psf.to_hdulist()[exclude_primary]

        if self.mask_safe is not None:
            hdulist += self.mask_safe.to_hdulist(hdu="mask_safe")[exclude_primary]

        if self.mask_fit is not None:
            hdulist += self.mask_fit.to_hdulist(hdu="mask_fit")[exclude_primary]

        if self.gti is not None:
            hdulist.append(fits.BinTableHDU(self.gti.table, name="GTI"))

        return hdulist

    @classmethod
    def from_hdulist(cls, hdulist, name=None, lazy=False, format="gadf"):
        """Create map dataset from list of HDUs.

        Parameters
        ----------
        hdulist : `~astropy.io.fits.HDUList`
            List of HDUs.
        name : str
            Name of the new dataset.
        format : {"gadf"}
            Format the hdulist is given in.

        Returns
        -------
        dataset : `MapDataset`
            Map dataset.
        """
        name = make_name(name)
        kwargs = {"name": name}

        if "COUNTS" in hdulist:
            kwargs["counts"] = Map.from_hdulist(hdulist, hdu="counts", format=format)

        if "EXPOSURE" in hdulist:
            exposure = Map.from_hdulist(hdulist, hdu="exposure", format=format)
            if exposure.geom.axes[0].name == "energy":
                exposure.geom.axes[0].name = "energy_true"
            kwargs["exposure"] = exposure

        if "BACKGROUND" in hdulist:
            kwargs["background"] = Map.from_hdulist(
                hdulist, hdu="background", format=format
            )

        if "EDISP" in hdulist:
            edisp_map = Map.from_hdulist(hdulist, hdu="edisp", format=format)

            try:
                exposure_map = Map.from_hdulist(
                    hdulist, hdu="edisp_exposure", format=format
                )
            except KeyError:
                exposure_map = None

            if edisp_map.geom.axes[0].name == "energy":
                kwargs["edisp"] = EDispKernelMap(edisp_map, exposure_map)
            else:
                kwargs["edisp"] = EDispMap(edisp_map, exposure_map)

        if "PSF" in hdulist:
            psf_map = Map.from_hdulist(hdulist, hdu="psf", format=format)
            try:
                exposure_map = Map.from_hdulist(
                    hdulist, hdu="psf_exposure", format=format
                )
            except KeyError:
                exposure_map = None
            kwargs["psf"] = PSFMap(psf_map, exposure_map)

        if "MASK_SAFE" in hdulist:
            mask_safe = Map.from_hdulist(hdulist, hdu="mask_safe", format=format)
            mask_safe.data = mask_safe.data.astype(bool)
            kwargs["mask_safe"] = mask_safe

        if "MASK_FIT" in hdulist:
            mask_fit = Map.from_hdulist(hdulist, hdu="mask_fit", format=format)
            mask_fit.data = mask_fit.data.astype(bool)
            kwargs["mask_fit"] = mask_fit

        if "GTI" in hdulist:
            gti = GTI(Table.read(hdulist, hdu="GTI"))
            kwargs["gti"] = gti

        return cls(**kwargs)

    def write(self, filename, overwrite=False):
        """Write map dataset to file.

        Parameters
        ----------
        filename : str
            Filename to write to.
        overwrite : bool
            Overwrite file if it exists.
        """
        self.to_hdulist().writeto(str(make_path(filename)), overwrite=overwrite)

    @classmethod
    def _read_lazy(cls, name, filename, cache, format=format):
        kwargs = {"name": name}
        try:
            kwargs["gti"] = GTI.read(filename)
        except KeyError:
            pass

        path = make_path(filename)
        for hdu_name in ["counts", "exposure", "mask_fit", "mask_safe", "background"]:
            kwargs[hdu_name] = HDULocation(
                hdu_class="map",
                file_dir=path.parent,
                file_name=path.name,
                hdu_name=hdu_name.upper(),
                cache=cache,
                format=format,
            )

        kwargs["edisp"] = HDULocation(
            hdu_class="edisp_kernel_map",
            file_dir=path.parent,
            file_name=path.name,
            hdu_name="EDISP",
            cache=cache,
            format=format,
        )

        kwargs["psf"] = HDULocation(
            hdu_class="psf_map",
            file_dir=path.parent,
            file_name=path.name,
            hdu_name="PSF",
            cache=cache,
            format=format,
        )

        return cls(**kwargs)

    @classmethod
    def read(cls, filename, name=None, lazy=False, cache=True, format="gadf"):
        """Read map dataset from file.

        Parameters
        ----------
        filename : str
            Filename to read from.
        name : str
            Name of the new dataset.
        lazy : bool
            Whether to lazy load data into memory
        cache : bool
            Whether to cache the data after loading.
        format : {"gadf"}
            Format of the dataset file.

        Returns
        -------
        dataset : `MapDataset`
            Map dataset.
        """
        name = make_name(name)

        if lazy:
            return cls._read_lazy(
                name=name, filename=filename, cache=cache, format=format
            )
        else:
            with fits.open(str(make_path(filename)), memmap=False) as hdulist:
                return cls.from_hdulist(hdulist, name=name, format=format)

    @classmethod
    def from_dict(cls, data, lazy=False, cache=True):
        """Create from dicts and models list generated from YAML serialization."""
        filename = make_path(data["filename"])
        dataset = cls.read(filename, name=data["name"], lazy=lazy, cache=cache)
        return dataset

    def info_dict(self, in_safe_data_range=True):
        """Info dict with summary statistics, summed over energy

        Parameters
        ----------
        in_safe_data_range : bool
            Whether to sum only in the safe energy range

        Returns
        -------
        info_dict : dict
            Dictionary with summary info.
        """
        info = {}
        info["name"] = self.name

        if self.mask_safe and in_safe_data_range:
            mask = self.mask_safe.data.astype(bool)
        else:
            mask = slice(None)

        counts = np.nan
        if self.counts:
            counts = self.counts.data[mask].sum()

        info["counts"] = counts

        background = np.nan
        if self.background:
            background = self.background.data[mask].sum()

        info["background"] = background

        info["excess"] = counts - background
        info["sqrt_ts"] = CashCountsStatistic(counts, background).sqrt_ts

        npred = np.nan
        if self.models or not np.isnan(background):
            npred = self.npred().data[mask].sum()

        info["npred"] = npred

        npred_background = np.nan
        if self.background:
            npred_background = self.npred_background().data[mask].sum()

        info["npred_background"] = npred_background

        npred_signal = np.nan
        if self.models:
            npred_signal = self.npred_signal().data[mask].sum()

        info["npred_signal"] = npred_signal

        exposure_min, exposure_max, livetime = np.nan, np.nan, np.nan

        if self.exposure is not None:
            mask_exposure = self.exposure.data > 0

            if self.mask_safe is not None:
                mask_spatial = self.mask_safe.reduce_over_axes(func=np.logical_or).data
                mask_exposure = mask_exposure & mask_spatial[np.newaxis, :, :]
                if not mask_exposure.any():
                    mask_exposure = slice(None)

            exposure_min = np.min(self.exposure.quantity[mask_exposure])
            exposure_max = np.max(self.exposure.quantity[mask_exposure])
            livetime = self.exposure.meta.get("livetime", np.nan * u.s).copy()

        info["exposure_min"] = exposure_min
        info["exposure_max"] = exposure_max
        info["livetime"] = livetime

        ontime = u.Quantity(np.nan, "s")
        if self.gti:
            ontime = self.gti.time_sum

        info["ontime"] = ontime

        info["counts_rate"] = info["counts"] / info["livetime"]
        info["background_rate"] = info["background"] / info["livetime"]
        info["excess_rate"] = info["excess"] / info["livetime"]

        # data section
        n_bins = 0
        if self.counts is not None:
            n_bins = self.counts.data.size
        info["n_bins"] = n_bins

        n_fit_bins = 0
        if self.mask is not None:
            n_fit_bins = np.sum(self.mask.data)

        info["n_fit_bins"] = n_fit_bins
        info["stat_type"] = self.stat_type

        stat_sum = np.nan
        if self.counts is not None and self.models is not None:
            stat_sum = self.stat_sum()

        info["stat_sum"] = stat_sum

        return info

    def to_spectrum_dataset(self, on_region, containment_correction=False, name=None):
        """Return a ~gammapy.datasets.SpectrumDataset from on_region.

        Counts and background are summed in the on_region. Exposure is taken
        from the average exposure.

        The energy dispersion kernel is obtained at the on_region center.
        Only regions with centers are supported.

        The model is not exported to the ~gammapy.datasets.SpectrumDataset.
        It must be set after the dataset extraction.

        Parameters
        ----------
        on_region : `~regions.SkyRegion`
            the input ON region on which to extract the spectrum
        containment_correction : bool
            Apply containment correction for point sources and circular on regions
        name : str
            Name of the new dataset.

        Returns
        -------
        dataset : `~gammapy.datasets.SpectrumDataset`
            the resulting reduced dataset
        """
        from .spectrum import SpectrumDataset

        dataset = self.to_spectrum(region=on_region, name=name)

        if containment_correction:
            if not isinstance(on_region, CircleSkyRegion):
                raise TypeError(
                    "Containment correction is only supported for" " `CircleSkyRegion`."
                )
            elif self.psf is None or isinstance(self.psf, PSFKernel):
                raise ValueError("No PSFMap set. Containment correction impossible")
            else:
                geom = dataset.exposure.geom
                energy_true = geom.axes["energy_true"].center
                containment = self.psf.containment(
                    position=on_region.center,
                    energy_true=energy_true,
                    rad=on_region.radius,
                )
                dataset.exposure.quantity *= containment.reshape(geom.data_shape)

        kwargs = {}

        for name in [
            "counts",
            "edisp",
            "mask_safe",
            "mask_fit",
            "exposure",
            "gti",
            "meta_table",
        ]:
            kwargs[name] = getattr(dataset, name)

        if self.stat_type == "cash":
            kwargs["background"] = dataset.background

        return SpectrumDataset(**kwargs)

    def to_spectrum(self, region, name=None):
        """Return a ~gammapy.datasets.SpectrumDataset from on_region.

        The model is not exported to the ~gammapy.datasets.SpectrumDataset.
        It must be set after the dataset extraction.

        Parameters
        ----------
        region : `~regions.SkyRegion`
            Region from which to extract the spectrum
        name : str
            Name of the new dataset.

        Returns
        -------
        dataset : `~gammapy.datasets.MapDataset`
            the resulting reduced dataset
        """
        name = make_name(name)
        kwargs = {"gti": self.gti, "name": name, "meta_table": self.meta_table}

        if self.mask_safe:
            kwargs["mask_safe"] = self.mask_safe.to_region_nd_map(region, func=np.any)

        if self.mask_fit:
            kwargs["mask_fit"] = self.mask_fit.to_region_nd_map(region, func=np.any)

        if self.counts:
            kwargs["counts"] = self.counts.to_region_nd_map(
                region, np.sum, weights=self.mask_safe
            )

        if self.stat_type == "cash" and self.background:
            kwargs["background"] = self.background.to_region_nd_map(
                region, func=np.sum, weights=self.mask_safe
            )

        if self.exposure:
            kwargs["exposure"] = self.exposure.to_region_nd_map(region, func=np.mean)

        region = region.center if region else None

        # TODO: Compute average psf in region
        if self.psf:
            kwargs["psf"] = self.psf.to_region_nd_map(region)

        # TODO: Compute average edisp in region
        if self.edisp is not None:
            kwargs["edisp"] = self.edisp.to_region_nd_map(region)

        return self.__class__(**kwargs)

    def cutout(self, position, width, mode="trim", name=None):
        """Cutout map dataset.

        Parameters
        ----------
        position : `~astropy.coordinates.SkyCoord`
            Center position of the cutout region.
        width : tuple of `~astropy.coordinates.Angle`
            Angular sizes of the region in (lon, lat) in that specific order.
            If only one value is passed, a square region is extracted.
        mode : {'trim', 'partial', 'strict'}
            Mode option for Cutout2D, for details see `~astropy.nddata.utils.Cutout2D`.
        name : str
            Name of the new dataset.

        Returns
        -------
        cutout : `MapDataset`
            Cutout map dataset.
        """
        name = make_name(name)
        kwargs = {"gti": self.gti, "name": name, "meta_table": self.meta_table}
        cutout_kwargs = {"position": position, "width": width, "mode": mode}

        if self.counts is not None:
            kwargs["counts"] = self.counts.cutout(**cutout_kwargs)

        if self.exposure is not None:
            kwargs["exposure"] = self.exposure.cutout(**cutout_kwargs)

        if self.background is not None and self.stat_type == "cash":
            kwargs["background"] = self.background.cutout(**cutout_kwargs)

        if self.edisp is not None:
            kwargs["edisp"] = self.edisp.cutout(**cutout_kwargs)

        if self.psf is not None:
            kwargs["psf"] = self.psf.cutout(**cutout_kwargs)

        if self.mask_safe is not None:
            kwargs["mask_safe"] = self.mask_safe.cutout(**cutout_kwargs)

        if self.mask_fit is not None:
            kwargs["mask_fit"] = self.mask_fit.cutout(**cutout_kwargs)

        return self.__class__(**kwargs)

    def downsample(self, factor, axis_name=None, name=None):
        """Downsample map dataset.

        The PSFMap and EDispKernelMap are not downsampled, except if
        a corresponding axis is given.

        Parameters
        ----------
        factor : int
            Downsampling factor.
        axis_name : str
            Which non-spatial axis to downsample. By default only spatial axes are downsampled.
        name : str
            Name of the downsampled dataset.

        Returns
        -------
        dataset : `MapDataset` or `SpectrumDataset`
            Downsampled map dataset.
        """
        name = make_name(name)

        kwargs = {"gti": self.gti, "name": name, "meta_table": self.meta_table}

        if self.counts is not None:
            kwargs["counts"] = self.counts.downsample(
                factor=factor,
                preserve_counts=True,
                axis_name=axis_name,
                weights=self.mask_safe,
            )

        if self.exposure is not None:
            if axis_name is None:
                kwargs["exposure"] = self.exposure.downsample(
                    factor=factor, preserve_counts=False, axis_name=None
                )
            else:
                kwargs["exposure"] = self.exposure.copy()

        if self.background is not None and self.stat_type == "cash":
            kwargs["background"] = self.background.downsample(
                factor=factor, axis_name=axis_name, weights=self.mask_safe
            )

        if self.edisp is not None:
            if axis_name is not None:
                kwargs["edisp"] = self.edisp.downsample(
                    factor=factor, axis_name=axis_name
                )
            else:
                kwargs["edisp"] = self.edisp.copy()

        if self.psf is not None:
            kwargs["psf"] = self.psf.copy()

        if self.mask_safe is not None:
            kwargs["mask_safe"] = self.mask_safe.downsample(
                factor=factor, preserve_counts=False, axis_name=axis_name
            )

        if self.mask_fit is not None:
            kwargs["mask_fit"] = self.mask_fit.downsample(
                factor=factor, preserve_counts=False, axis_name=axis_name
            )

        return self.__class__(**kwargs)

    def pad(self, pad_width, mode="constant", name=None):
        """Pad the spatial dimensions of the dataset.

        The padding only applies to counts, masks, background and exposure.

        Counts, background and masks are padded with zeros, exposure is padded with edge value.

        Parameters
        ----------
        pad_width : {sequence, array_like, int}
            Number of pixels padded to the edges of each axis.
        name : str
            Name of the padded dataset.

        Returns
        -------
        dataset : `MapDataset`
            Padded map dataset.

        """
        name = make_name(name)
        kwargs = {"gti": self.gti, "name": name, "meta_table": self.meta_table}

        if self.counts is not None:
            kwargs["counts"] = self.counts.pad(pad_width=pad_width, mode=mode)

        if self.exposure is not None:
            kwargs["exposure"] = self.exposure.pad(pad_width=pad_width, mode=mode)

        if self.background is not None:
            kwargs["background"] = self.background.pad(pad_width=pad_width, mode=mode)

        if self.edisp is not None:
            kwargs["edisp"] = self.edisp.copy()

        if self.psf is not None:
            kwargs["psf"] = self.psf.copy()

        if self.mask_safe is not None:
            kwargs["mask_safe"] = self.mask_safe.pad(pad_width=pad_width, mode=mode)

        if self.mask_fit is not None:
            kwargs["mask_fit"] = self.mask_fit.pad(pad_width=pad_width, mode=mode)

        return self.__class__(**kwargs)

    def slice_by_idx(self, slices, name=None):
        """Slice sub dataset.

        The slicing only applies to the maps that define the corresponding axes.

        Parameters
        ----------
        slices : dict
            Dict of axes names and integers or `slice` object pairs. Contains one
            element for each non-spatial dimension. For integer indexing the
            corresponding axes is dropped from the map. Axes not specified in the
            dict are kept unchanged.
        name : str
            Name of the sliced dataset.

        Returns
        -------
        dataset : `MapDataset` or `SpectrumDataset`
            Sliced dataset
        """
        name = make_name(name)
        kwargs = {"gti": self.gti, "name": name, "meta_table": self.meta_table}

        if self.counts is not None:
            kwargs["counts"] = self.counts.slice_by_idx(slices=slices)

        if self.exposure is not None:
            kwargs["exposure"] = self.exposure.slice_by_idx(slices=slices)

        if self.background is not None and self.stat_type == "cash":
            kwargs["background"] = self.background.slice_by_idx(slices=slices)

        if self.edisp is not None:
            kwargs["edisp"] = self.edisp.slice_by_idx(slices=slices)

        if self.psf is not None:
            kwargs["psf"] = self.psf.slice_by_idx(slices=slices)

        if self.mask_safe is not None:
            kwargs["mask_safe"] = self.mask_safe.slice_by_idx(slices=slices)

        if self.mask_fit is not None:
            kwargs["mask_fit"] = self.mask_fit.slice_by_idx(slices=slices)

        return self.__class__(**kwargs)

    def slice_by_energy(self, energy_min=None, energy_max=None, name=None):
        """Select and slice datasets in energy range

        Parameters
        ----------
        energy_min, energy_max : `~astropy.units.Quantity`
            Energy bounds to compute the flux point for.
        name : str
            Name of the sliced dataset.

        Returns
        -------
        dataset : `MapDataset`
            Sliced Dataset

        """
        name = make_name(name)

        energy_axis = self._geom.axes["energy"]

        if energy_min is None:
            energy_min = energy_axis.bounds[0]

        if energy_max is None:
            energy_max = energy_axis.bounds[1]

        energy_min, energy_max = u.Quantity(energy_min), u.Quantity(energy_max)

        group = energy_axis.group_table(edges=[energy_min, energy_max])

        is_normal = group["bin_type"] == "normal   "
        group = group[is_normal]

        slices = {
            "energy": slice(int(group["idx_min"][0]), int(group["idx_max"][0]) + 1)
        }

        return self.slice_by_idx(slices, name=name)

    def reset_data_cache(self):
        """Reset data cache to free memory space"""
        for name in self._lazy_data_members:
            if self.__dict__.pop(name, False):
                log.info(f"Clearing {name} cache for dataset {self.name}")

    def resample_energy_axis(self, energy_axis, name=None):
        """Resample MapDataset over new reco energy axis.

        Counts are summed taking into account safe mask.

        Parameters
        ----------
        energy_axis : `~gammapy.maps.MapAxis`
            New reconstructed energy axis.
        name: str
            Name of the new dataset.

        Returns
        -------
        dataset: `MapDataset` or `SpectrumDataset`
            Resampled dataset.
        """
        name = make_name(name)
        kwargs = {"gti": self.gti, "name": name, "meta_table": self.meta_table}

        if self.exposure:
            kwargs["exposure"] = self.exposure

        if self.psf:
            kwargs["psf"] = self.psf

        if self.mask_safe is not None:
            kwargs["mask_safe"] = self.mask_safe.resample_axis(
                axis=energy_axis, ufunc=np.logical_or
            )

        if self.mask_fit is not None:
            kwargs["mask_fit"] = self.mask_fit.resample_axis(
                axis=energy_axis, ufunc=np.logical_or
            )

        if self.counts is not None:
            kwargs["counts"] = self.counts.resample_axis(
                axis=energy_axis, weights=self.mask_safe
            )

        if self.background is not None and self.stat_type == "cash":
            kwargs["background"] = self.background.resample_axis(
                axis=energy_axis, weights=self.mask_safe
            )

        # Mask_safe or mask_irf??
        if isinstance(self.edisp, EDispKernelMap):
            kwargs["edisp"] = self.edisp.resample_energy_axis(
                energy_axis=energy_axis, weights=self.mask_safe_edisp
            )
        else:  # None or EDispMap
            kwargs["edisp"] = self.edisp

        return self.__class__(**kwargs)

    def to_image(self, name=None):
        """Create images by summing over the reconstructed energy axis.

        Parameters
        ----------
        name : str
            Name of the new dataset.

        Returns
        -------
        dataset : `MapDataset` or `SpectrumDataset`
            Dataset integrated over non-spatial axes.
        """
        energy_axis = self._geom.axes["energy"].squash()
        return self.resample_energy_axis(energy_axis=energy_axis, name=name)


class MapDatasetOnOff(MapDataset):
    """Map dataset for on-off likelihood fitting.

    Parameters
    ----------
    models : `~gammapy.modeling.models.Models`
        Source sky models.
    counts : `~gammapy.maps.WcsNDMap`
        Counts cube
    counts_off : `~gammapy.maps.WcsNDMap`
        Ring-convolved counts cube
    acceptance : `~gammapy.maps.WcsNDMap`
        Acceptance from the IRFs
    acceptance_off : `~gammapy.maps.WcsNDMap`
        Acceptance off
    exposure : `~gammapy.maps.WcsNDMap`
        Exposure cube
    mask_fit : `~gammapy.maps.WcsNDMap`
        Mask to apply to the likelihood for fitting.
    psf : `~gammapy.irf.PSFKernel`
        PSF kernel
    edisp : `~gammapy.irf.EDispKernel`
        Energy dispersion
    mask_safe : `~gammapy.maps.WcsNDMap`
        Mask defining the safe data range.
    gti : `~gammapy.data.GTI`
        GTI of the observation or union of GTI if it is a stacked observation
    meta_table : `~astropy.table.Table`
        Table listing informations on observations used to create the dataset.
        One line per observation for stacked datasets.
    name : str
        Name of the dataset.


    See Also
    --------
    MapDataset, SpectrumDataset, FluxPointsDataset

    """

    stat_type = "wstat"
    tag = "MapDatasetOnOff"

    def __init__(
        self,
        models=None,
        counts=None,
        counts_off=None,
        acceptance=None,
        acceptance_off=None,
        exposure=None,
        mask_fit=None,
        psf=None,
        edisp=None,
        name=None,
        mask_safe=None,
        gti=None,
        meta_table=None,
    ):
        self._name = make_name(name)
        self._evaluators = {}

        self.counts = counts
        self.counts_off = counts_off
        self.exposure = exposure
        self.acceptance = acceptance
        self.acceptance_off = acceptance_off
        self.gti = gti
        self.mask_fit = mask_fit
        self.psf = psf
        self.edisp = edisp
        self.models = models
        self.mask_safe = mask_safe
        self.meta_table = meta_table

    def __str__(self):
        str_ = super().__str__()

        counts_off = np.nan
        if self.counts_off is not None:
            counts_off = np.sum(self.counts_off.data)
        str_ += "\t{:32}: {:.0f} \n".format("Total counts_off", counts_off)

        acceptance = np.nan
        if self.acceptance is not None:
            acceptance = np.sum(self.acceptance.data)
        str_ += "\t{:32}: {:.0f} \n".format("Acceptance", acceptance)

        acceptance_off = np.nan
        if self.acceptance_off is not None:
            acceptance_off = np.sum(self.acceptance_off.data)
        str_ += "\t{:32}: {:.0f} \n".format("Acceptance off", acceptance_off)

        return str_.expandtabs(tabsize=2)

    @property
    def _geom(self):
        """Main analysis geometry"""
        if self.counts is not None:
            return self.counts.geom
        elif self.counts_off is not None:
            return self.counts_off.geom
        elif self.acceptance is not None:
            return self.acceptance.geom
        elif self.acceptance_off is not None:
            return self.acceptance_off.geom
        else:
            raise ValueError(
                "Either 'counts', 'counts_off', 'acceptance' or 'acceptance_of' must be defined."
            )

    @property
    def alpha(self):
        """Exposure ratio between signal and background regions

        See :ref:`wstat`

        Returns
        -------
        alpha : `Map`
            Alpha map
        """
        with np.errstate(invalid="ignore", divide="ignore"):
            alpha = self.acceptance / self.acceptance_off

        alpha.data = np.nan_to_num(alpha.data)
        return alpha

    def npred_background(self):
        """Prediced background counts estimated from the marginalized likelihood estimate.

        See :ref:`wstat`

        Returns
        -------
        npred_background : `Map`
            Predicted background counts
        """
        mu_bkg = self.alpha.data * get_wstat_mu_bkg(
            n_on=self.counts.data,
            n_off=self.counts_off.data,
            alpha=self.alpha.data,
            mu_sig=self.npred_signal().data,
        )
        mu_bkg = np.nan_to_num(mu_bkg)
        return Map.from_geom(geom=self._geom, data=mu_bkg)

    def npred_off(self):
        """Predicted counts in the off region

        See :ref:`wstat`

        Returns
        -------
        npred_off : `Map`
            Predicted off counts
        """
        return self.npred_background() / self.alpha

    @property
    def background(self):
        """Computed as alpha * n_off

        See :ref:`wstat`

        Returns
        -------
        background : `Map`
            Background map
        """
        return self.alpha * self.counts_off

    def stat_array(self):
        """Likelihood per bin given the current model parameters"""
        mu_sig = self.npred_signal().data
        on_stat_ = wstat(
            n_on=self.counts.data,
            n_off=self.counts_off.data,
            alpha=list(self.alpha.data),
            mu_sig=mu_sig,
        )
        return np.nan_to_num(on_stat_)

    @classmethod
    def from_geoms(
        cls,
        geom,
        geom_exposure,
        geom_psf=None,
        geom_edisp=None,
        reference_time="2000-01-01",
        name=None,
        **kwargs,
    ):
        """Create a MapDatasetOnOff object  swith zero filled maps according to the specified geometries

        Parameters
        ----------
        geom : `gammapy.maps.WcsGeom`
            geometry for the counts, counts_off, acceptance and acceptance_off maps
        geom_exposure : `gammapy.maps.WcsGeom`
            geometry for the exposure map
        geom_psf : `gammapy.maps.WcsGeom`
            geometry for the psf map
        geom_edisp : `gammapy.maps.WcsGeom`
            geometry for the energy dispersion kernel map.
            If geom_edisp has a migra axis, this wil create an EDispMap instead.
        reference_time : `~astropy.time.Time`
            the reference time to use in GTI definition
        name : str
            Name of the returned dataset.

        Returns
        -------
        empty_maps : `MapDatasetOnOff`
            A MapDatasetOnOff containing zero filled maps
        """
        #  TODO: it seems the super() pattern does not work here?
        dataset = MapDataset.from_geoms(
            geom=geom,
            geom_exposure=geom_exposure,
            geom_psf=geom_psf,
            geom_edisp=geom_edisp,
            name=name,
            reference_time=reference_time,
            **kwargs,
        )

        off_maps = {}

        for key in ["counts_off", "acceptance", "acceptance_off"]:
            off_maps[key] = Map.from_geom(geom, unit="")

        return cls.from_map_dataset(dataset, name=name, **off_maps)

    @classmethod
    def from_map_dataset(
        cls, dataset, acceptance, acceptance_off, counts_off=None, name=None
    ):
        """Create on off dataset from a map dataset.

        Parameters
        ----------
        dataset : `MapDataset`
            Spectrum dataset defining counts, edisp, aeff, livetime etc.
        acceptance : `Map`
            Relative background efficiency in the on region.
        acceptance_off : `Map`
            Relative background efficiency in the off region.
        counts_off : `Map`
            Off counts map . If the dataset provides a background model,
            and no off counts are defined. The off counts are deferred from
            counts_off / alpha.
        name : str
            Name of the returned dataset.

        Returns
        -------
        dataset : `MapDatasetOnOff`
            Map dataset on off.

        """
        if counts_off is None and dataset.background is not None:
            alpha = acceptance / acceptance_off
            counts_off = dataset.npred_background() / alpha

        if np.isscalar(acceptance):
            acceptance = Map.from_geom(dataset._geom, data=acceptance)

        if np.isscalar(acceptance_off):
            acceptance_off = Map.from_geom(dataset._geom, data=acceptance_off)

        return cls(
            models=dataset.models,
            counts=dataset.counts,
            exposure=dataset.exposure,
            counts_off=counts_off,
            edisp=dataset.edisp,
            psf=dataset.psf,
            mask_safe=dataset.mask_safe,
            mask_fit=dataset.mask_fit,
            acceptance=acceptance,
            acceptance_off=acceptance_off,
            gti=dataset.gti,
            name=name,
            meta_table=dataset.meta_table,
        )

    def to_map_dataset(self, name=None):
        """ Convert a MapDatasetOnOff to  MapDataset
        The background model template is taken as alpha*counts_off

        Parameters
        ----------
        name: str
            Name of the new dataset

        Returns
        -------
        dataset: `MapDataset`
            Map dataset with cash statistics
        """
        name = make_name(name)

        return MapDataset(
            counts=self.counts,
            exposure=self.exposure,
            psf=self.psf,
            edisp=self.edisp,
            name=name,
            gti=self.gti,
            mask_fit=self.mask_fit,
            mask_safe=self.mask_safe,
            background=self.counts_off * self.alpha,
            meta_table=self.meta_table,
        )

    @property
    def _is_stackable(self):
        """Check if the Dataset contains enough information to be stacked"""
        incomplete = (
            self.acceptance_off is None
            or self.acceptance is None
            or self.counts_off is None
        )
        unmasked = np.any(self.mask_safe.data)
        if incomplete and unmasked:
            return False
        else:
            return True

    def stack(self, other, nan_to_num=True):
        r"""Stack another dataset in place.

        The ``acceptance`` of the stacked dataset is normalized to 1,
        and the stacked ``acceptance_off`` is scaled so that:

        .. math::
            \alpha_\text{stacked} =
            \frac{1}{a_\text{off}} =
            \frac{\alpha_1\text{OFF}_1 + \alpha_2\text{OFF}_2}{\text{OFF}_1 + OFF_2}

        Parameters
        ----------
        other : `MapDatasetOnOff`
            Other dataset
        nan_to_num: bool
            Non-finite values are replaced by zero if True (default).
        """
        if not isinstance(other, MapDatasetOnOff):
            raise TypeError("Incompatible types for MapDatasetOnOff stacking")

        if not self._is_stackable or not other._is_stackable:
            raise ValueError("Cannot stack incomplete MapDatsetOnOff.")

        geom = self.counts.geom
        total_off = Map.from_geom(geom)
        total_alpha = Map.from_geom(geom)

        if self.counts_off:
            total_off.stack(self.counts_off, weights=self.mask_safe, nan_to_num=nan_to_num)
            total_alpha.stack(self.alpha * self.counts_off, weights=self.mask_safe, nan_to_num=nan_to_num)
        if other.counts_off:
            total_off.stack(other.counts_off, weights=other.mask_safe, nan_to_num=nan_to_num)
            total_alpha.stack(other.alpha * other.counts_off, weights=other.mask_safe, nan_to_num=nan_to_num)

        with np.errstate(divide="ignore", invalid="ignore"):
            acceptance_off = total_off / total_alpha
            average_alpha = total_alpha.data.sum() / total_off.data.sum()

        # For the bins where the stacked OFF counts equal 0, the alpha value is performed by weighting on the total
        # OFF counts of each run
        is_zero = total_off.data == 0
        acceptance_off.data[is_zero] = 1 / average_alpha

        self.acceptance.data[...] = 1
        self.acceptance_off = acceptance_off

        self.counts_off = total_off

        super().stack(other, nan_to_num=nan_to_num)

    def stat_sum(self):
        """Total likelihood given the current model parameters."""
        return Dataset.stat_sum(self)

    def fake(self, npred_background, random_state="random-seed"):
        """Simulate fake counts (on and off) for the current model and reduced IRFs.

        This method overwrites the counts defined on the dataset object.

        Parameters
        ----------
        random_state : {int, 'random-seed', 'global-rng', `~numpy.random.RandomState`}
                Defines random number generator initialisation.
                Passed to `~gammapy.utils.random.get_random_state`.
        """
        random_state = get_random_state(random_state)
        npred = self.npred_signal()
        data = np.nan_to_num(npred.data, copy=True, nan=0., posinf=0., neginf=0.)
        npred.data = random_state.poisson(data)

        npred_bkg = random_state.poisson(npred_background.data)

        self.counts = npred + npred_bkg

        npred_off = npred_background / self.alpha
        data_off = np.nan_to_num(npred_off.data, copy=True, nan=0., posinf=0., neginf=0.)
        npred_off.data = random_state.poisson(data_off)
        self.counts_off = npred_off

    def to_hdulist(self):
        """Convert map dataset to list of HDUs.

        Returns
        -------
        hdulist : `~astropy.io.fits.HDUList`
            Map dataset list of HDUs.
        """
        hdulist = super().to_hdulist()
        exclude_primary = slice(1, None)

        del hdulist["BACKGROUND"]
        del hdulist["BACKGROUND_BANDS"]

        if self.counts_off is not None:
            hdulist += self.counts_off.to_hdulist(hdu="counts_off")[exclude_primary]

        if self.acceptance is not None:
            hdulist += self.acceptance.to_hdulist(hdu="acceptance")[exclude_primary]

        if self.acceptance_off is not None:
            hdulist += self.acceptance_off.to_hdulist(hdu="acceptance_off")[
                exclude_primary
            ]

        return hdulist

    @classmethod
    def from_hdulist(cls, hdulist, name=None, format="gadf"):
        """Create map dataset from list of HDUs.

        Parameters
        ----------
        hdulist : `~astropy.io.fits.HDUList`
            List of HDUs.
        name : str
            Name of the new dataset.
        format : {"gadf"}
            Format the hdulist is given in.

        Returns
        -------
        dataset : `MapDatasetOnOff`
            Map dataset.
        """
        kwargs = {}
        kwargs["name"] = name

        if "COUNTS" in hdulist:
            kwargs["counts"] = Map.from_hdulist(hdulist, hdu="counts", format=format)

        if "COUNTS_OFF" in hdulist:
            kwargs["counts_off"] = Map.from_hdulist(
                hdulist, hdu="counts_off", format=format
            )

        if "ACCEPTANCE" in hdulist:
            kwargs["acceptance"] = Map.from_hdulist(
                hdulist, hdu="acceptance", format=format
            )

        if "ACCEPTANCE_OFF" in hdulist:
            kwargs["acceptance_off"] = Map.from_hdulist(
                hdulist, hdu="acceptance_off", format=format
            )

        if "EXPOSURE" in hdulist:
            kwargs["exposure"] = Map.from_hdulist(
                hdulist, hdu="exposure", format=format
            )

        if "EDISP" in hdulist:
            edisp_map = Map.from_hdulist(hdulist, hdu="edisp", format=format)

            try:
                exposure_map = Map.from_hdulist(
                    hdulist, hdu="edisp_exposure", format=format
                )
            except KeyError:
                exposure_map = None

            if edisp_map.geom.axes[0].name == "energy":
                kwargs["edisp"] = EDispKernelMap(edisp_map, exposure_map)
            else:
                kwargs["edisp"] = EDispMap(edisp_map, exposure_map)

        if "PSF" in hdulist:
            psf_map = Map.from_hdulist(hdulist, hdu="psf", format=format)
            try:
                exposure_map = Map.from_hdulist(
                    hdulist, hdu="psf_exposure", format=format
                )
            except KeyError:
                exposure_map = None
            kwargs["psf"] = PSFMap(psf_map, exposure_map)

        if "MASK_SAFE" in hdulist:
            mask_safe = Map.from_hdulist(hdulist, hdu="mask_safe", format=format)
            kwargs["mask_safe"] = mask_safe

        if "MASK_FIT" in hdulist:
            mask_fit = Map.from_hdulist(hdulist, hdu="mask_fit", format=format)
            kwargs["mask_fit"] = mask_fit

        if "GTI" in hdulist:
            gti = GTI(Table.read(hdulist, hdu="GTI"))
            kwargs["gti"] = gti
        return cls(**kwargs)

    def info_dict(self, in_safe_data_range=True):
        """Basic info dict with summary statistics

        If a region is passed, then a spectrum dataset is
        extracted, and the corresponding info returned.

        Parameters
        ----------
        in_safe_data_range : bool
            Whether to sum only in the safe energy range

        Returns
        -------
        info_dict : dict
            Dictionary with summary info.
        """
        # TODO: remove code duplication with SpectrumDatasetOnOff
        info = super().info_dict(in_safe_data_range)

        if self.mask_safe and in_safe_data_range:
            mask = self.mask_safe.data.astype(bool)
        else:
            mask = slice(None)

        counts_off = np.nan
        if self.counts_off is not None:
            counts_off = self.counts_off.data[mask].sum()

        info["counts_off"] = counts_off

        acceptance = 1
        if self.acceptance:
            # TODO: handle energy dependent a_on / a_off
            acceptance = self.acceptance.data[mask].sum()

        info["acceptance"] = acceptance

        acceptance_off = np.nan
        if self.acceptance_off:
            acceptance_off = acceptance * counts_off / info["background"]

        info["acceptance_off"] = acceptance_off

        alpha = np.nan
        if self.acceptance_off and self.acceptance:
            alpha = np.mean(self.alpha.data[mask])

        info["alpha"] = alpha

        info["sqrt_ts"] = WStatCountsStatistic(
            info["counts"], info["counts_off"], acceptance / acceptance_off,
        ).sqrt_ts
        info["stat_sum"] = self.stat_sum()
        return info

    def to_spectrum_dataset(self, on_region, containment_correction=False, name=None):
        """Return a ~gammapy.datasets.SpectrumDatasetOnOff from on_region.

        Counts and OFF counts are summed in the on_region.

        Acceptance is the average of all acceptances while acceptance OFF
        is taken such that number of excess is preserved in the on_region.

        Effective area is taken from the average exposure divided by the livetime.
        Here we assume it is the sum of the GTIs.

        The energy dispersion kernel is obtained at the on_region center.
        Only regions with centers are supported.

        The model is not exported to the ~gammapy.dataset.SpectrumDataset.
        It must be set after the dataset extraction.

        Parameters
        ----------
        on_region : `~regions.SkyRegion`
            the input ON region on which to extract the spectrum
        containment_correction : bool
            Apply containment correction for point sources and circular on regions
        name : str
            Name of the new dataset.

        Returns
        -------
        dataset : `~gammapy.datasets.SpectrumDatasetOnOff`
            the resulting reduced dataset
        """
        from .spectrum import SpectrumDatasetOnOff

        dataset = super().to_spectrum_dataset(on_region, containment_correction, name)

        kwargs = {}
        if self.counts_off is not None:
            kwargs["counts_off"] = self.counts_off.get_spectrum(
                on_region, np.sum, weights=self.mask_safe
            )

        if self.acceptance is not None:
            kwargs["acceptance"] = self.acceptance.get_spectrum(
                on_region, np.mean, weights=self.mask_safe
            )
            norm = self.background.get_spectrum(
                on_region, np.sum, weights=self.mask_safe
            )
            acceptance_off = kwargs["acceptance"] * kwargs["counts_off"] / norm
            np.nan_to_num(acceptance_off.data, copy=False)
            kwargs["acceptance_off"] = acceptance_off

        return SpectrumDatasetOnOff.from_spectrum_dataset(dataset=dataset, **kwargs)

    def cutout(self, position, width, mode="trim", name=None):
        """Cutout map dataset.

        Parameters
        ----------
        position : `~astropy.coordinates.SkyCoord`
            Center position of the cutout region.
        width : tuple of `~astropy.coordinates.Angle`
            Angular sizes of the region in (lon, lat) in that specific order.
            If only one value is passed, a square region is extracted.
        mode : {'trim', 'partial', 'strict'}
            Mode option for Cutout2D, for details see `~astropy.nddata.utils.Cutout2D`.
        name : str
            Name of the new dataset.

        Returns
        -------
        cutout : `MapDatasetOnOff`
            Cutout map dataset.
        """
        cutout_kwargs = {
            "position": position,
            "width": width,
            "mode": mode,
            "name": name,
        }

        cutout_dataset = super().cutout(**cutout_kwargs)

        del cutout_kwargs["name"]

        if self.counts_off is not None:
            cutout_dataset.counts_off = self.counts_off.cutout(**cutout_kwargs)

        if self.acceptance is not None:
            cutout_dataset.acceptance = self.acceptance.cutout(**cutout_kwargs)

        if self.acceptance_off is not None:
            cutout_dataset.acceptance_off = self.acceptance_off.cutout(**cutout_kwargs)

        return cutout_dataset

    def downsample(self, factor, axis_name=None, name=None):
        """Downsample map dataset.

        The PSFMap and EDispKernelMap are not downsampled, except if
        a corresponding axis is given.

        Parameters
        ----------
        factor : int
            Downsampling factor.
        axis_name : str
            Which non-spatial axis to downsample. By default only spatial axes are downsampled.
        name : str
            Name of the downsampled dataset.

        Returns
        -------
        dataset : `MapDatasetOnOff`
            Downsampled map dataset.
        """

        dataset = super().downsample(factor, axis_name, name)

        counts_off = None
        if self.counts_off is not None:
            counts_off = self.counts_off.downsample(
                factor=factor,
                preserve_counts=True,
                axis_name=axis_name,
                weights=self.mask_safe,
            )

        acceptance, acceptance_off = None, None
        if self.acceptance_off is not None:
            acceptance = self.acceptance.downsample(
                factor=factor, preserve_counts=False, axis_name=axis_name
            )
            factor = self.background.downsample(
                factor=factor,
                preserve_counts=True,
                axis_name=axis_name,
                weights=self.mask_safe,
            )
            acceptance_off = acceptance * counts_off / factor

        return self.__class__.from_map_dataset(
            dataset,
            acceptance=acceptance,
            acceptance_off=acceptance_off,
            counts_off=counts_off,
        )

    def pad(self):
        raise NotImplementedError

    def slice_by_idx(self, slices, name=None):
        """Slice sub dataset.

        The slicing only applies to the maps that define the corresponding axes.

        Parameters
        ----------
        slices : dict
            Dict of axes names and integers or `slice` object pairs. Contains one
            element for each non-spatial dimension. For integer indexing the
            corresponding axes is dropped from the map. Axes not specified in the
            dict are kept unchanged.
        name : str
            Name of the sliced dataset.

        Returns
        -------
        map_out : `Map`
            Sliced map object.
        """
        kwargs = {"name": name}
        dataset = super().slice_by_idx(slices, name)

        if self.counts_off is not None:
            kwargs["counts_off"] = self.counts_off.slice_by_idx(slices=slices)

        if self.acceptance is not None:
            kwargs["acceptance"] = self.acceptance.slice_by_idx(slices=slices)

        if self.acceptance_off is not None:
            kwargs["acceptance_off"] = self.acceptance_off.slice_by_idx(slices=slices)

        return self.from_map_dataset(dataset, **kwargs)

    def resample_energy_axis(self, energy_axis, name=None):
        """Resample MapDatasetOnOff over reconstructed energy edges.

        Counts are summed taking into account safe mask.

        Parameters
        ----------
        energy_axis : `~gammapy.maps.MapAxis`
            New reco energy axis.
        name: str
            Name of the new dataset.

        Returns
        -------
        dataset: `SpectrumDataset`
            Resampled spectrum dataset .
        """
        dataset = super().resample_energy_axis(energy_axis, name)

        counts_off = None
        if self.counts_off is not None:
            counts_off = self.counts_off
            counts_off = counts_off.resample_axis(
                axis=energy_axis, weights=self.mask_safe
            )

        acceptance = 1
        acceptance_off = None
        if self.acceptance is not None:
            acceptance = self.acceptance
            acceptance = acceptance.resample_axis(
                axis=energy_axis, weights=self.mask_safe
            )

            norm_factor = self.background.resample_axis(
                axis=energy_axis, weights=self.mask_safe
            )

            acceptance_off = acceptance * counts_off / norm_factor

        return self.__class__.from_map_dataset(
            dataset,
            acceptance=acceptance,
            acceptance_off=acceptance_off,
            counts_off=counts_off,
        )


class MapEvaluator:
    """Sky model evaluation on maps.

    This evaluates a sky model on a 3D map and convolves with the IRFs,
    and returns a map of the predicted counts.
    Note that background counts are not added.

    For now, we only make it work for 3D WCS maps with an energy axis.
    No HPX, no other axes, those can be added later here or via new
    separate model evaluator classes.

    Parameters
    ----------
    model : `~gammapy.modeling.models.SkyModel`
        Sky model
    exposure : `~gammapy.maps.Map`
        Exposure map
    psf : `~gammapy.irf.PSFKernel`
        PSF kernel
    edisp : `~gammapy.irf.EDispKernel`
        Energy dispersion
    mask : `~gammapy.maps.Map`
        Mask to apply to the likelihood for fitting.
    gti : `~gammapy.data.GTI`
        GTI of the observation or union of GTI if it is a stacked observation
    evaluation_mode : {"local", "global"}
        Model evaluation mode.
        The "local" mode evaluates the model components on smaller grids to save computation time.
        This mode is recommended for local optimization algorithms.
        The "global" evaluation mode evaluates the model components on the full map.
        This mode is recommended for global optimization algorithms.
    use_cache : bool
        Use npred caching.
    """

    def __init__(
        self,
        model=None,
        exposure=None,
        psf=None,
        edisp=None,
        gti=None,
        mask=None,
        evaluation_mode="local",
        use_cache=True,
    ):

        self.model = model
        self.exposure = exposure
        self.psf = psf
        self.edisp = edisp
        self.mask = mask
        self.gti = gti
        self.use_cache = use_cache
        self._init_position = None
        self.contributes = True
        self.psf_containment = None

        if evaluation_mode not in {"local", "global"}:
            raise ValueError(f"Invalid evaluation_mode: {evaluation_mode!r}")

        self.evaluation_mode = evaluation_mode

        # TODO: this is preliminary solution until we have further unified the model handling
        if (
            isinstance(self.model, TemplateNPredModel)
            or self.model.spatial_model is None
            or self.model.evaluation_radius is None
        ):
            self.evaluation_mode = "global"

        # define cached computations
        self._compute_npred = lru_cache()(self._compute_npred)
        self._compute_flux_spatial = lru_cache()(self._compute_flux_spatial)
        self._cached_parameter_values = None
        self._cached_parameter_values_previous = None
        self._cached_parameter_values_spatial = None
        self._cached_position = (0, 0)
        self._computation_cache = None
        self._neval = 0  # for debugging
        self._renorm = 1

    # workaround for the lru_cache pickle issue
    # see e.g. https://github.com/cloudpipe/cloudpickle/issues/178
    def __getstate__(self):
        state = self.__dict__.copy()
        for key, value in state.items():
            func = getattr(value, "__wrapped__", None)
            if func is not None:
                state[key] = func

        return state

    def __setstate__(self, state):
        for key, value in state.items():
            if key in [
                "_compute_npred",
                "_compute_flux_spatial",
            ]:
                state[key] = lru_cache()(value)

        self.__dict__ = state

    @property
    def geom(self):
        """True energy map geometry (`~gammapy.maps.Geom`)"""
        return self.exposure.geom

    @property
    def needs_update(self):
        """Check whether the model component has drifted away from its support."""
        # TODO: simplify and clean up
        if isinstance(self.model, TemplateNPredModel):
            return False
        elif self.exposure is None:
            return True
        elif self.geom.is_region:
            return False
        elif self.evaluation_mode == "global" or self.model.evaluation_radius is None:
            return False
        elif not self.parameters_spatial_changed(reset=False):
            return False
        else:
            return self.irf_position_changed

    @property
    def psf_width(self):
        """Width of the PSF"""
        if self.psf is not None:
            psf_width = np.max(self.psf.psf_kernel_map.geom.width)
        else:
            psf_width = 0 * u.deg
        return psf_width

    def use_psf_containment(self, geom):
        """Use psf containment for point sources and circular regions"""
        if not geom.is_region:
            return False

        is_point_model = isinstance(self.model.spatial_model, PointSpatialModel)
        is_circle_region = isinstance(geom.region, CircleSkyRegion)
        return is_point_model & is_circle_region

    @property
    def cutout_width(self):
        """Cutout width for the model component"""
        return self.psf_width + 2 * (self.model.evaluation_radius + CUTOUT_MARGIN)

    def update(self, exposure, psf, edisp, geom, mask):
        """Update MapEvaluator, based on the current position of the model component.

        Parameters
        ----------
        exposure : `~gammapy.maps.Map`
            Exposure map.
        psf : `gammapy.irf.PSFMap`
            PSF map.
        edisp : `gammapy.irf.EDispMap`
            Edisp map.
        geom : `WcsGeom`
            Counts geom
        mask : `~gammapy.maps.Map`
            Mask to apply to the likelihood for fitting.
        """
        # TODO: simplify and clean up
        log.debug("Updating model evaluator")

        # lookup edisp
        if edisp:
            energy_axis = geom.axes["energy"]
            self.edisp = edisp.get_edisp_kernel(
                self.model.position, energy_axis=energy_axis
            )

        # lookup psf
        if psf and self.model.spatial_model:
            if self.apply_psf_after_edisp:
                geom = geom.as_energy_true
            else:
                geom = exposure.geom

            if self.use_psf_containment(geom=geom):
                energy_true = geom.axes["energy_true"].center.reshape((-1, 1, 1))
                self.psf_containment = psf.containment(
                    energy_true=energy_true, rad=geom.region.radius
                )
            else:
                if geom.is_region or geom.is_hpx:
                    geom = geom.to_wcs_geom()

                self.psf = psf.get_psf_kernel(
                    position=self.model.position,
                    geom=geom,
                    containment=PSF_CONTAINMENT
                )

        if self.evaluation_mode == "local":
            self.contributes = self.model.contributes(mask=mask, margin=self.psf_width)

            if self.contributes:
                self.exposure = exposure.cutout(
                    position=self.model.position,
                    width=self.cutout_width,
                    odd_npix=True
                )
        else:
            self.exposure = exposure

        self._compute_npred.cache_clear()
        self._compute_flux_spatial.cache_clear()
        self._computation_cache = None
        self._cached_parameter_previous = None

    def compute_dnde(self):
        """Compute model differential flux at map pixel centers.

        Returns
        -------
        model_map : `~gammapy.maps.Map`
            Sky cube with data filled with evaluated model values.
            Units: ``cm-2 s-1 TeV-1 deg-2``
        """
        return self.model.evaluate_geom(self.geom, self.gti)

    def compute_flux(self, *arg):
        """Compute flux"""
        return self.model.integrate_geom(self.geom, self.gti)

    def compute_flux_psf_convolved(self, *arg):
        """Compute psf convolved and temporal model corrected flux."""
        value = self.compute_flux_spectral()

        if self.model.spatial_model:
            if self.psf_containment is not None:
                value = value * self.psf_containment
            else:
                value = value * self.compute_flux_spatial()

        if self.model.temporal_model:
            value *= self.compute_temporal_norm()

        return Map.from_geom(geom=self.geom, data=value.value, unit=value.unit)

    def _compute_flux_spatial(self):
        """Compute spatial flux

        Returns
        ----------
        value: `~astropy.units.Quantity`
            Psf-corrected, integrated flux over a given region.
        """
        if self.geom.is_region:
            if self.geom.region is None:
                return 1

            wcs_geom = self.geom.to_wcs_geom(width_min=self.cutout_width).to_image()
            values = self.model.spatial_model.integrate_geom(wcs_geom)

            if self.psf and self.model.apply_irf["psf"]:
                values = self.apply_psf(values)

            weights = wcs_geom.region_weights(regions=[self.geom.region])
            value = (values.quantity * weights).sum(axis=(1, 2), keepdims=True)

        else:
            value = self.model.spatial_model.integrate_geom(self.geom)
            if self.psf and self.model.apply_irf["psf"]:
                value = self.apply_psf(value)

        return value

    def compute_flux_spatial(self):
        """Compute spatial flux using caching"""
        if self.parameters_spatial_changed() or not self.use_cache:
            self._compute_flux_spatial.cache_clear()
        return self._compute_flux_spatial()

    def compute_flux_spectral(self):
        """Compute spectral flux"""
        energy = self.geom.axes["energy_true"].edges
        value = self.model.spectral_model.integral(energy[:-1], energy[1:],)
        if self.geom.is_hpx:
            return value.reshape((-1, 1))
        else:
            return value.reshape((-1, 1, 1))

    def compute_temporal_norm(self):
        """Compute temporal norm """
        integral = self.model.temporal_model.integral(
            self.gti.time_start, self.gti.time_stop
        )
        return np.sum(integral)

    def apply_exposure(self, flux):
        """Compute npred cube

        For now just divide flux cube by exposure
        """
        npred = (flux.quantity * self.exposure.quantity).to_value("")
        return Map.from_geom(self.geom, data=npred, unit="")

    def apply_psf(self, npred):
        """Convolve npred cube with PSF"""
        tmp = npred.convolve(self.psf)
        tmp.data[tmp.data < 0.0] = 0
        return tmp

    def apply_edisp(self, npred):
        """Convolve map data with energy dispersion.

        Parameters
        ----------
        npred : `~gammapy.maps.Map`
            Predicted counts in true energy bins

        Returns
        -------
        npred_reco : `~gammapy.maps.Map`
            Predicted counts in reco energy bins
        """
        return npred.apply_edisp(self.edisp)

    def _compute_npred(self):
        """Compute npred"""
        if isinstance(self.model, TemplateNPredModel):
            npred = self.model.evaluate()
        else:
            if not self.parameter_norm_only_changed:
                for method in self.methods_sequence:
                    values = method(self._computation_cache)
                    self._computation_cache = values
                npred = self._computation_cache
            else:
                npred = self._computation_cache * self.renorm()
        return npred

    @property
    def apply_psf_after_edisp(self):
        """"""
        if not isinstance(self.model, TemplateNPredModel):
            return self.model.apply_irf.get("psf_after_edisp")

    def compute_npred(self):
        """Evaluate model predicted counts.

        Returns
        -------
        npred : `~gammapy.maps.Map`
            Predicted counts on the map (in reco energy bins)
        """
        if self.parameters_changed or not self.use_cache:
            self._compute_npred.cache_clear()

        return self._compute_npred()

    @property
    def parameters_changed(self):
        """Parameters changed"""
        values = self.model.parameters.value

        # TODO: possibly allow for a tolerance here?
        changed = ~np.all(self._cached_parameter_values == values)

        if changed:
            self._cached_parameter_values = values

        return changed

    @property
    def parameter_norm_only_changed(self):
        """Only norm parameter changed"""
        norm_only_changed = False
        idx = self._norm_idx
        values = self.model.parameters.value
        if idx and self._computation_cache is not None:
            changed = self._cached_parameter_values_previous == values
            norm_only_changed = sum(changed) == 1 and changed[idx]

        if not norm_only_changed:
            self._cached_parameter_values_previous = values
        return norm_only_changed

    def parameters_spatial_changed(self, reset=True):
        """Parameters changed

        Parameters
        ----------
        reset : bool
            Reset cached values

        Returns
        -------
        changed : bool
            Whether spatial parameters changed.
        """
        values = self.model.spatial_model.parameters.value

        # TODO: possibly allow for a tolerance here?
        changed = ~np.all(self._cached_parameter_values_spatial == values)

        if changed and reset:
            self._cached_parameter_values_spatial = values

        return changed

    @property
    def irf_position_changed(self):
        """Position for IRF changed"""

        # Here we do not use SkyCoord.separation to improve performance
        # (it avoids equivalence comparisons for frame and units)
        lon_cached, lat_cached = self._cached_position
        lon, lat = self.model.position_lonlat

        separation = angular_separation(lon, lat, lon_cached, lat_cached)
        changed = separation > (self.model.evaluation_radius + CUTOUT_MARGIN).to_value(
            u.rad
        )

        if changed:
            self._cached_position = lon, lat

        return changed

    @lazyproperty
    def _norm_idx(self):
        """norm index"""
        names = self.model.parameters.names
        ind = [idx for idx, name in enumerate(names) if name in ["norm", "amplitude"]]
        if len(ind) == 1:
            return ind[0]
        else:
            return None

    def renorm(self):
        value = self.model.parameters.value[self._norm_idx]
        value_cached = self._cached_parameter_values_previous[self._norm_idx]
        return value / value_cached

    @lazyproperty
    def methods_sequence(self):
        """order to apply irf"""

        if self.apply_psf_after_edisp:
            methods = [
                self.compute_flux,
                self.apply_exposure,
                self.apply_edisp,
                self.apply_psf,
            ]
            if not self.psf or not self.model.apply_irf["psf"]:
                methods.remove(self.apply_psf)
        else:
            methods = [
                self.compute_flux_psf_convolved,
                self.apply_exposure,
                self.apply_edisp,
            ]
        if not self.model.apply_irf["exposure"]:
            methods.remove(self.apply_exposure)
        if not self.model.apply_irf["edisp"]:
            methods.remove(self.apply_edisp)
        return methods<|MERGE_RESOLUTION|>--- conflicted
+++ resolved
@@ -337,40 +337,31 @@
         """Shape of the counts or background data (tuple)"""
         return self._geom.data_shape
 
-<<<<<<< HEAD
     # TODO: make this support different methods?
-    def energy_range(self, region=None):
-        """Energy range of the region in the safe mask.
+    def _energy_range(self, mask=None, region=None):
+        """Compute the energy range of the region with or without the mask fit.
 
         By default, the whole dataset map region is considered.
 
         Parameters
         ----------
+        mask : `~gammapy.maps.WcsNDMap`
+            Mask for extraction.
         region : `~regions.Region` or `~astropy.coordinates.SkyCoord`
             Region for extraction.
 
         Returns
         -------
         energy_range : `~astropy.units.Quantity`
-            The safe energy range.
+            The desired energy range.
         """
         energy = self._geom.axes["energy"].edges
         energy_min, energy_max = energy[:-1], energy[1:]
 
-        if self.mask_safe is not None:
-            if self.mask_safe.data.any():
-                mask = self.mask_safe.get_spectrum(region, np.any).data.astype(bool)[:, 0, 0]
-                energy_min, energy_max = energy_min[mask], energy_max[mask]
-=======
-    def _energy_range(self, mask = None):
-        """Compute the energy range with or without the mask fit."""
-        energy = self._geom.axes["energy"].edges
-        energy_min, energy_max = energy[:-1], energy[1:]
-
         if mask is not None:
             if mask.data.any():
-                mask = mask.data.any(axis=(1, 2))
->>>>>>> e2cd2535
+                mask = mask.get_spectrum(region, np.any).data.astype(bool)[:, 0, 0]
+                energy_min, energy_max = energy_min[mask], energy_max[mask]
             else:
                 return None, None
 
@@ -387,7 +378,7 @@
         return self._energy_range(self.mask_safe)
 
     @property
-    def energy_range_safe(self):
+    def energy_range_fit(self):
         """Energy range defined by the mask_fit only."""
         return self._energy_range(self.mask_fit)
 
