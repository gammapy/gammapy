# Licensed under a 3-clause BSD style license - see LICENSE.rst
"""
Sky cubes (3-dimensional: energy, lon, lat).
"""
from .core import *
from .images import *
from .exposure import *
from .utils import *
<<<<<<< HEAD
from .models import *
from .cube_pipe import *
=======
from .cube_pipe import *
from .sherpa_ import *
>>>>>>> dcc4894f
<|MERGE_RESOLUTION|>--- conflicted
+++ resolved
@@ -6,10 +6,6 @@
 from .images import *
 from .exposure import *
 from .utils import *
-<<<<<<< HEAD
 from .models import *
 from .cube_pipe import *
-=======
-from .cube_pipe import *
-from .sherpa_ import *
->>>>>>> dcc4894f
+from .sherpa_ import *