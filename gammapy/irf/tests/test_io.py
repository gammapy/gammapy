--- conflicted
+++ resolved
@@ -1,21 +1,13 @@
 # Licensed under a 3-clause BSD style license - see LICENSE.rst
 import numpy as np
-<<<<<<< HEAD
-=======
 import logging
->>>>>>> e744b42c
 from numpy.testing import assert_allclose
 from astropy.units import Quantity
 import astropy.units as u
 from astropy.io import fits
-<<<<<<< HEAD
-from gammapy.irf import load_cta_irfs
-from gammapy.utils.testing import requires_data
-=======
 from gammapy.irf import load_cta_irfs, load_irf_dict_from_file
 from gammapy.utils.testing import requires_data
 from gammapy.utils.scripts import make_path
->>>>>>> e744b42c
 from gammapy.irf import Background3D, EffectiveAreaTable2D, EnergyDispersion2D
 from gammapy.maps import MapAxis
 
@@ -45,8 +37,6 @@
     assert_allclose(val.value, 9.400071e-05, rtol=1e-5)
     assert val.unit == "1 / (MeV s sr)"
 
-<<<<<<< HEAD
-=======
 @requires_data()
 def test_load_irf_dict_from_file():
     """Test that the IRF components in a dictionary loaded from a DL3 file can 
@@ -90,7 +80,6 @@
     
     assert "more than one HDU" in caplog.text
     assert "loaded the PSF HDU in the dictionary" in caplog.text
->>>>>>> e744b42c
 
 class TestIRFWrite:
     def setup(self):
