--- conflicted
+++ resolved
@@ -1448,7 +1448,6 @@
         )
 
 
-<<<<<<< HEAD
 def test_plot_error_invalid():
     ecpl = ExpCutoffPowerLawSpectralModel(
         index=2.0,
@@ -1468,7 +1467,8 @@
         ecpl.plot_error([1, 100] * u.TeV, energy_power=2)
         plt.ylim(1e-15, 1e-11)
         plt.show()
-=======
+        
+        
 def test_bpl_evalaute_array():
     model = BrokenPowerLawSpectralModel(
         index1=1.5 * u.Unit(""),
@@ -1483,5 +1483,4 @@
         np.ones(3) * 4 / u.cm**2 / u.s / u.TeV,
         np.ones(3) * 0.5 * u.TeV,
     )
-    assert values.shape == (2, 3)
->>>>>>> 745acde5
+    assert values.shape == (2, 3)