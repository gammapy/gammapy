#!/bin/bash -x


hash -r
conda config --set always_yes yes --set changeps1 no
conda update -q conda
conda info -a

# CONDA
conda create --yes -n test -c astropy-ci-extras python=$PYTHON_VERSION pip
source activate test

# EGG_INFO
if [[ $SETUP_CMD == egg_info ]]
then
  return  # no more dependencies needed
fi

# PEP8
if [[ $MAIN_CMD == pep8* ]]
then
  pip install pep8
  return  # no more dependencies needed
fi

# CORE DEPENDENCIES
conda install --yes setuptools pytest Cython jinja2 psutil

# These dependencies are just needed for some functionality, they are not core.
# But the pytest runner fails with an ImportError if we don't put it here
conda install --yes click

# NUMPY
if [[ $NUMPY_VERSION == dev ]]
then
  pip install git+http://github.com/numpy/numpy.git
  export CONDA_INSTALL="conda install --yes python=$PYTHON_VERSION"
else
  conda install --yes numpy=$NUMPY_VERSION
  export CONDA_INSTALL="conda install --yes python=$PYTHON_VERSION numpy=$NUMPY_VERSION"
fi

# ASTROPY
if [[ $ASTROPY_VERSION == dev ]]
then
  pip install git+http://github.com/astropy/astropy.git
else
  $CONDA_INSTALL numpy=$NUMPY_VERSION astropy=$ASTROPY_VERSION
fi


# Now set up shortcut to conda install command to make sure the Python and Numpy
# versions are always explicitly specified.

# OPTIONAL DEPENDENCIES
if $OPTIONAL_DEPS
then
  $CONDA_INSTALL scipy h5py matplotlib pyyaml scikit-image scikit-learn pandas
  conda install --yes --channel astropy pyregion naima photutils wcsaxes
  pip install uncertainties reproject

  if [[ $PYTHON_VERSION == 2.7 ]]
  then
    conda install --yes --channel astropy numpy=$NUMPY_VERSION iminuit
    conda install --yes --channel https://conda.anaconda.org/cxc/channel/dev sherpa
  fi
fi

# DOCUMENTATION DEPENDENCIES
if [[ $SETUP_CMD == build_sphinx* ]]
then
  $CONDA_INSTALL sphinx pygments matplotlib scipy
  conda install --yes --channel astropy wcsaxes aplpy
fi

# COVERAGE DEPENDENCIES
# cpp-coveralls must be installed first.  It installs two identical
# scripts: 'cpp-coveralls' and 'coveralls'.  The latter will overwrite
# the script installed by 'coveralls', unless it's installed first.
if [[ $SETUP_CMD == 'test -V --coverage' ]]
then
  # TODO can use latest version of coverage (4.0) once
  # https://github.com/astropy/astropy/issues/4175 is addressed in
  # astropy release version.
  pip install coverage==3.7.1;
  pip install cpp-coveralls;
<<<<<<< HEAD
  pip install coveralls;
fi

if $FETCH_GAMMAPY_EXTRA
then
  git clone https://github.com/gammapy/gammapy-extra.git $HOME/gammapy-extra
  # Note: exporting GAMMAPY_EXTRA here doesn't work, it'll not be available
  # when running the tests ...
=======
  pip install coverage coveralls;
fi

if [[ $SETUP_CMD == 'test-notebooks' ]]
then
  pip install runipy
>>>>>>> 88f7e6fc
fi<|MERGE_RESOLUTION|>--- conflicted
+++ resolved
@@ -84,7 +84,6 @@
   # astropy release version.
   pip install coverage==3.7.1;
   pip install cpp-coveralls;
-<<<<<<< HEAD
   pip install coveralls;
 fi
 
@@ -93,12 +92,9 @@
   git clone https://github.com/gammapy/gammapy-extra.git $HOME/gammapy-extra
   # Note: exporting GAMMAPY_EXTRA here doesn't work, it'll not be available
   # when running the tests ...
-=======
-  pip install coverage coveralls;
 fi
 
 if [[ $SETUP_CMD == 'test-notebooks' ]]
 then
   pip install runipy
->>>>>>> 88f7e6fc
 fi