{
    "@context": "https://doi.org/10.5063/schema/codemeta-2.0",
    "@type": "SoftwareSourceCode",
    "author": [
        {
            "@id": "https://orcid.org/0000-0002-6606-2816",
            "@type": "Person",
            "affiliation": {
                "@type": "Organization",
                "name": "Universit\u00e9 Paris-Saclay, Universit\u00e9 Paris Cit\u00e9, CEA, CNRS, AIM, F-91191 Gif-sur-Yvette, France"
            },
            "familyName": "Acero",
            "givenName": "Fabio"
        },
        {
            "@id": "https://orcid.org/0000-0001-8816-4920",
            "@type": "Person",
            "affiliation": {
                "@type": "Organization",
                "name": "Departament de F\u00edsica Qu\u00e0ntica i Astrof\u00edsica, Institut de Ci\u00e8ncies del Cosmos, Universitat de Barcelona, IEEC-UB, Barcelona, Spain"
            },
            "familyName": "Aguasca-Cabot",
            "givenName": "Arnau"
        },
        {
            "@id": "https://orcid.org/0000-0002-8108-7552",
            "@type": "Person",
            "affiliation": {
                "@type": "Organization",
                "name": "Centro de Investigaciones Energ\u00e9ticas Medioambientales y Tecnol\u00f3gicas (CIEMAT), Madrid, Spain"
            },
            "familyName": "Bernete",
            "givenName": "Juan"
        },
        {
            "@id": "https://orcid.org/0000-0003-3708-9785",
            "@type": "Person",
            "affiliation": {
                "@type": "Organization",
                "name": "Astroparticle Physics Group, TU Dortmund University, Germany"
            },
            "familyName": "Biederbeck",
            "givenName": "Noah"
        },
        {
            "@id": "https://orcid.org/0000-0002-6488-8219",
            "@type": "Person",
            "affiliation": {
                "@type": "Organization",
                "name": "University of Bergen, Norway and Max Planck Institute for Nuclear Physics, Heidelberg, Germany"
            },
            "familyName": "Djuvsland",
            "givenName": "Julia"
        },
        {
            "@id": "https://orcid.org/0000-0003-4568-7005",
            "@type": "Person",
            "affiliation": {
                "@type": "Organization",
                "name": "Center for Astrophysics | Harvard & Smithsonian, USA"
            },
            "familyName": "Donath",
            "givenName": "Axel"
        },
        {
            "@id": "https://orcid.org/0000-0003-1476-3714",
            "@type": "Person",
            "affiliation": {
                "@type": "Organization",
                "name": "Universit\u00e9 Paris Cit\u00e9, CNRS, Astroparticule et Cosmologie, F-75013 Paris, France"
            },
            "familyName": "Feijen",
            "givenName": "Kirsty"
        },
        {
            "@id": "https://orcid.org/0000-0003-1832-4129",
            "@type": "Person",
            "affiliation": {
                "@type": "Organization",
                "name": "Astroparticle Physics Group, TU Dortmund University, Germany"
            },
            "familyName": "Fr\u00f6se",
            "givenName": "Stefan"
        },
        {
            "@id": "https://orcid.org/0000-0002-7372-9703",
            "@type": "Person",
            "affiliation": {
                "@type": "Organization",
                "name": "Laboratoire Univers et Th\u00e9ories, Observatoire de Paris, Universit\u00e9 PSL,\\ \\ Universit\u00e9 Paris Cit\u00e9, CNRS, F-92190 Meudon, France"
            },
            "familyName": "Galelli",
            "givenName": "Claudio"
        },
        {
            "@id": "https://orcid.org/0000-0001-6876-5577",
            "@type": "Person",
            "affiliation": {
                "@type": "Organization",
                "name": "Universit\u00e9 Paris Cit\u00e9, CNRS, Astroparticule et Cosmologie, F-75013 Paris, France"
            },
            "familyName": "Kh\u00e9lifi",
            "givenName": "Bruno"
        },
        {
            "@id": "https://orcid.org/0009-0000-1257-4771",
            "@type": "Person",
            "affiliation": {
                "@type": "Organization",
                "name": "Astroparticle Physics Group, TU Dortmund University, Germany"
            },
            "familyName": "Konrad",
            "givenName": "Jana"
        },
        {
            "@id": "https://orcid.org/0000-0002-2706-7438",
            "@type": "Person",
            "affiliation": {
                "@type": "Organization",
                "name": "Laboratoire Univers et Th\u00e9ories, Observatoire de Paris, Universit\u00e9 PSL,\\ \\ Universit\u00e9 Paris Cit\u00e9, CNRS, F-92190 Meudon, France"
            },
            "familyName": "Kornecki",
            "givenName": "Paula"
        },
        {
            "@id": "https://orcid.org/0000-0001-7993-8189",
            "@type": "Person",
            "affiliation": {
                "@type": "Organization",
                "name": "Astroparticle Physics Group, TU Dortmund University, Germany"
            },
            "familyName": "Linhoff",
            "givenName": "Maximilian"
        },
        {
            "@id": "https://orcid.org/0000-0002-8547-8489",
            "@type": "Person",
            "affiliation": {
                "@type": "Organization",
                "name": "University of Chicago, USA"
            },
            "familyName": "McKee",
            "givenName": "Kurt"
        },
        {
            "@id": "https://orcid.org/0000-0002-0755-0609",
            "@type": "Person",
            "affiliation": {
                "@type": "Organization",
                "name": "Astroparticle Physics Group, TU Dortmund University, Germany"
            },
            "familyName": "Mender",
            "givenName": "Simone"
        },
        {
            "@id": "https://orcid.org/0000-0002-9667-8654",
            "@type": "Person",
            "affiliation": {
                "@type": "Organization",
                "name": "Max Planck Institute for Nuclear Physics, Heidelberg, Germany"
            },
            "familyName": "Mohrmann",
            "givenName": "Lars"
        },
        {
            "@id": "https://orcid.org/0000-0001-9400-0922",
            "@type": "Person",
            "affiliation": {
                "@type": "Organization",
                "name": "Instituto de Astrof\u00edsica de Andaluc\u00eda-CSIC, Granada, Spain"
            },
            "familyName": "Morcuende",
            "givenName": "Daniel"
        },
        {
            "@id": "https://orcid.org/0000-0002-8321-9168",
            "@type": "Person",
            "affiliation": {
                "@type": "Organization",
                "name": "Instituto de Astrof\u00edsica de Canarias (IAC), C/ V\u00eda L\u00e1ctea s/n, 38205 La Laguna, Tenerife, Spain"
            },
            "familyName": "Nievas Rosillo",
            "givenName": "Mireia"
        },
        {
            "@id": "https://orcid.org/0000-0002-9105-0518",
            "@type": "Person",
            "affiliation": {
                "@type": "Organization",
                "name": "Max Planck Institute for Nuclear Physics, Heidelberg, Germany"
            },
            "familyName": "Olivera-Nieto",
            "givenName": "Laura"
        },
        {
            "@id": "https://orcid.org/0000-0002-7537-7334",
            "@type": "Person",
            "affiliation": {
                "@type": "Organization",
                "name": "Max-Planck-Institut f\u00fcr Physik, Boltzmannstra\u00dfe 8, 85748 Garching bei M\u00fcnchen, Germany"
            },
            "familyName": "Peresano",
            "givenName": "Michele"
        },
        {
            "@id": "https://orcid.org/0000-0002-3869-2925",
            "@type": "Person",
            "affiliation": {
                "@type": "Organization",
                "name": "INAF/IASF PALERMO, Italy"
            },
            "familyName": "Pintore",
            "givenName": "Fabio"
        },
        {
            "@id": "https://orcid.org/0000-0002-4710-2165",
            "@type": "Person",
            "affiliation": {
                "@type": "Organization",
                "name": "Universit\u00e9 Paris Cit\u00e9, CNRS, Astroparticule et Cosmologie, F-75013 Paris, France"
            },
            "familyName": "Punch",
            "givenName": "Michael"
        },
        {
            "@id": "https://orcid.org/0000-0002-3844-6003",
            "@type": "Person",
            "affiliation": {
                "@type": "Organization",
                "name": "Universit\u00e9 Paris Cit\u00e9, CNRS, Astroparticule et Cosmologie, F-75013 Paris, France"
            },
            "familyName": "Regeard",
            "givenName": "Maxime"
        },
        {
            "@id": "https://orcid.org/0000-0002-8815-6530",
            "@type": "Person",
            "affiliation": {
                "@type": "Organization",
                "name": "Max Planck Institute for Nuclear Physics, Heidelberg, Germany"
            },
            "familyName": "Remy",
            "givenName": "Quentin"
        },
        {
            "@type": "Person",
            "affiliation": {
                "@type": "Organization",
                "name": "Friedrich-Alexander-Universit\u00e4t Erlangen-N\u00fcrnberg, ECAP, Nikolaus-Fiebiger-Str. 2, 91058 Erlangen, Germany"
            },
            "familyName": "Roellinghoff",
            "givenName": "Gerrit"
        },
        {
            "@id": "https://orcid.org/0000-0002-9238-7163",
            "@type": "Person",
            "affiliation": {
                "@type": "Organization",
                "name": "EMFTEL department and IPARCOS, Universidad Complutense de Madrid, 28040 Madrid, Spain"
            },
            "familyName": "Sinha",
            "givenName": "Atreyee"
        },
        {
            "@id": "https://orcid.org/0000-0002-3713-6337",
            "@type": "Person",
            "affiliation": {
                "@type": "Organization",
                "name": "Caltech/IPAC, USA"
            },
            "familyName": "Sip\u0151cz",
            "givenName": "Brigitta M"
        },
        {
            "@type": "Person",
            "affiliation": {
                "@type": "Organization",
                "name": "Universit\u00e9 Paris Cit\u00e9, CNRS, Astroparticule et Cosmologie, F-75013 Paris, France"
            },
            "familyName": "Stapel",
            "givenName": "Hanna"
        },
        {
            "@id": "https://orcid.org/0009-0005-7886-1825",
            "@type": "Person",
            "affiliation": {
                "@type": "Organization",
                "name": "Friedrich-Alexander-Universit\u00e4t Erlangen-N\u00fcrnberg, ECAP, Nikolaus-Fiebiger-Str. 2, 91058 Erlangen, Germany"
            },
            "familyName": "Streil",
            "givenName": "Katrin"
        },
        {
            "@id": "https://orcid.org/0000-0002-8219-4667",
            "@type": "Person",
            "affiliation": {
                "@type": "Organization",
                "name": "Universit\u00e9 Paris Cit\u00e9, CNRS, Astroparticule et Cosmologie, F-75013 Paris, France"
            },
            "familyName": "Terrier",
            "givenName": "R\u00e9gis"
        },
        {
            "@id": "https://orcid.org/0000-0002-7378-4024",
            "@type": "Person",
            "affiliation": {
                "@type": "Organization",
                "name": "Friedrich-Alexander-Universit\u00e4t Erlangen-N\u00fcrnberg, ECAP, Nikolaus-Fiebiger-Str. 2, 91058 Erlangen, Germany"
            },
            "familyName": "Unbehaun",
            "givenName": "Tim"
        },
        {
            "@id": "https://orcid.org/0000-0002-2730-2733",
            "@type": "Person",
            "affiliation": {
                "@type": "Organization",
                "name": "Physics Department, McGill University, Montreal, QC H3A 2T8, Canada"
            },
            "familyName": "Wong",
            "givenName": "Samantha"
        },
        {
            "@type": "Person",
            "affiliation": {
                "@type": "Organization",
                "name": "Universit\u00e9 Paris Cit\u00e9, CNRS, Astroparticule et Cosmologie, F-75013 Paris, France"
            },
            "familyName": "Yu",
            "givenName": "Pei"
        }
    ],
    "codeRepository": "https://github.com/gammapy/gammapy",
    "datePublished": "2024-11-26",
    "description": "Gammapy analyzes gamma-ray data and creates sky images, spectra and lightcurves, from event lists and instrument response information; it can also determine the position, morphology and spectra of gamma-ray sources. It is used to analyze data from H.E.S.S., Fermi-LAT, HAWC, and the Cherenkov Telescope Array (CTA).",
    "identifier": "https://doi.org/10.5281/zenodo.4701488",
    "keywords": [
        "Astronomy",
        "Gamma-rays",
        "Data analysis"
    ],
    "license": "https://spdx.org/licenses/BSD-3-Clause",
    "name": "Gammapy: Python toolbox for gamma-ray astronomy",
    "url": "https://gammapy.org/",
    "softwareVersion": "v1.3",
    "maintainer": {
        "@id": "https://orcid.org/0000-0003-4568-7005",
        "@type": "Person",
        "affiliation": {
            "@type": "Organization",
            "name": "Center for Astrophysics | Harvard & Smithsonian, USA"
        },
        "familyName": "Donath",
        "givenName": "Axel"
    },
    "readme": "https://gammapy.org",
    "issueTracker": "https://github.com/gammapy/gammapy/issues",
    "developmentStatus": [
        "active"
    ],
    "email": "GAMMAPY-COORDINATION-L@IN2P3.FR",
<<<<<<< HEAD
    "dateModified": "2025-02-13",
    "softwareRequirements": [
=======

    "dateModified": "2024-11-29",

  "softwareRequirements": [
>>>>>>> 14741007
        "numpy>=1.21",
        "scipy>=1.5,!=1.10",
        "astropy>=5.0",
        "regions>=0.5.0",
        "pyyaml>=5.3",
        "click>=7.0",
        "pydantic>=2.5.0",
        "iminuit>=2.8.0",
        "matplotlib>=3.4, <3.10"
    ]
}<|MERGE_RESOLUTION|>--- conflicted
+++ resolved
@@ -359,15 +359,10 @@
         "active"
     ],
     "email": "GAMMAPY-COORDINATION-L@IN2P3.FR",
-<<<<<<< HEAD
-    "dateModified": "2025-02-13",
-    "softwareRequirements": [
-=======
 
     "dateModified": "2024-11-29",
 
   "softwareRequirements": [
->>>>>>> 14741007
         "numpy>=1.21",
         "scipy>=1.5,!=1.10",
         "astropy>=5.0",
