{
 "cells": [
  {
   "cell_type": "markdown",
   "metadata": {},
   "source": [
    "# Event sampling\n",
    "\n",
    "## Prerequisites \n",
    "\n",
    "To understand how to generate a Model and a MapDataset, and how to fit the data, please refer to the `~gammapy.modeling.models.SkyModel` and [simulate_3d](simulate_3d.ipynb)."
   ]
  },
  {
   "cell_type": "markdown",
   "metadata": {},
   "source": [
    "## Context \n",
    "\n",
    "This tutorial describes how to sample events from an observation of a one (or more) gamma-ray source(s). The main aim of the tutorial will be to set the minimal configuration needed to deal with the Gammapy event-sampler and how to obtain an output photon event list.\n",
    "\n",
    "The core of the event sampling lies into the Gammapy `~gammapy.datasets.MapDatasetEventSampler` class, which is based on the inverse cumulative distribution function [(Inverse CDF)](https://en.wikipedia.org/wiki/Cumulative_distribution_function#Inverse_distribution_function_(quantile_function)). \n",
    "\n",
    "The `~gammapy.datasets.MapDatasetEventSampler` takes in input a `~gammapy.datasets.Dataset` object containing the spectral, spatial and temporal properties of the source(s) of interest.\n",
    "\n",
    "The `~gammapy.datasets.MapDatasetEventSampler` class evaluates the map of predicted counts (`npred`) per bin of the given Sky model, and the `npred` map is then used to sample the events. In particular, the output of the event-sampler will be a set of events having information about their true coordinates, true energies and times of arrival. \n",
    "\n",
    "To these events, IRF corrections (i.e. PSF and energy dispersion) can also further applied in order to obtain reconstructed coordinates and energies of the sampled events. \n",
    "\n",
    "At the end of this process, you will obtain an event-list in FITS format. "
   ]
  },
  {
   "cell_type": "markdown",
   "metadata": {},
   "source": [
    "## Objective\n",
    "Describe the process of sampling events from a given Sky model and obtaining an output event-list."
   ]
  },
  {
   "cell_type": "markdown",
   "metadata": {},
   "source": [
    "## Proposed approach\n",
    "\n",
    "In this section, we will show how to define a `gammapy.data.Observations` and to create a `~gammapy.datasets.Dataset` object (for more info on `~gammapy.datasets.Dataset` objects, please visit this [link](../../starting/analysis_2.ipynb#Preparing-reduced-datasets-geometry)). These are both necessary for the event sampling. \n",
    "Then, we will define the Sky model from which we sample events. \n",
    "\n",
    "In this tutorial, we propose two examples for sampling events: one chosing a point-like source and one using a template map."
   ]
  },
  {
   "cell_type": "markdown",
   "metadata": {},
   "source": [
    "## Setup\n",
    "As usual, let's start with some general imports...\n"
   ]
  },
  {
   "cell_type": "code",
   "execution_count": 1,
   "metadata": {},
   "outputs": [],
   "source": [
    "%matplotlib inline"
   ]
  },
  {
   "cell_type": "code",
   "execution_count": 2,
   "metadata": {},
   "outputs": [],
   "source": [
    "import matplotlib.pyplot as plt\n",
    "from pathlib import Path\n",
    "import numpy as np\n",
    "import astropy.units as u\n",
    "from astropy.io import fits\n",
    "from astropy.table import Table\n",
    "from astropy.time import Time\n",
<<<<<<< HEAD
    "from astropy.coordinates import SkyCoord, Angle\n",
    "from regions import CircleSkyRegion\n",
=======
    "from astropy.coordinates import SkyCoord\n",
>>>>>>> d6404326
    "from gammapy.data import DataStore, Observation\n",
    "from gammapy.datasets import MapDataset, MapDatasetEventSampler\n",
    "from gammapy.estimators import LightCurveEstimator\n",
    "from gammapy.maps import MapAxis, WcsGeom, Map\n",
    "from gammapy.irf import load_cta_irfs\n",
    "from gammapy.makers import MapDatasetMaker\n",
    "from gammapy.modeling import Fit\n",
    "from gammapy.modeling.models import (\n",
    "    Model,\n",
    "    Models,\n",
    "    SkyModel,\n",
    "    PowerLawSpectralModel,\n",
    "    PowerLawNormSpectralModel,\n",
    "    PointSpatialModel,\n",
    "    TemplateSpatialModel,\n",
    "    ExpDecayTemporalModel,\n",
    "    LightCurveTemplateTemporalModel,\n",
    "    FoVBackgroundModel,\n",
    ")"
   ]
  },
  {
   "cell_type": "markdown",
   "metadata": {},
   "source": [
    "### Define an Observation\n",
    "\n",
    "You can firstly create a `gammapy.data.Observations` object that contains the pointing position, the GTIs and the IRF you want to consider. \n",
    "\n",
    "Hereafter, we chose the IRF of the South configuration used for the CTA DC1 and we set the pointing position of the simulated field at the Galactic Center. We also fix the exposure time to 1 hr.\n",
    "\n",
    "Let's start with some initial settings:"
   ]
  },
  {
   "cell_type": "code",
   "execution_count": 3,
   "metadata": {},
   "outputs": [],
   "source": [
    "filename = (\n",
    "    \"$GAMMAPY_DATA/cta-1dc/caldb/data/cta/1dc/bcf/South_z20_50h/irf_file.fits\"\n",
    ")\n",
    "\n",
    "pointing = SkyCoord(0.0, 0.0, frame=\"galactic\", unit=\"deg\")\n",
    "livetime = 1 * u.hr"
   ]
  },
  {
   "cell_type": "markdown",
   "metadata": {},
   "source": [
    "Now you can create the observation:"
   ]
  },
  {
   "cell_type": "code",
   "execution_count": 4,
   "metadata": {},
   "outputs": [
    {
     "name": "stderr",
     "output_type": "stream",
     "text": [
      "Invalid unit found in background table! Assuming (s-1 MeV-1 sr-1)\n"
     ]
    }
   ],
   "source": [
    "irfs = load_cta_irfs(filename)\n",
    "observation = Observation.create(\n",
    "    obs_id=1001, pointing=pointing, livetime=livetime, irfs=irfs\n",
    ")"
   ]
  },
  {
   "cell_type": "markdown",
   "metadata": {},
   "source": [
    "### Define the MapDataset\n",
    "\n",
    "Let's generate the `~gammapy.datasets.Dataset` object: we define the energy axes (true and reconstruncted), the migration axis and the geometry of the observation. \n",
    "\n",
    "*This is a crucial point for the correct configuration of the event sampler. Indeed the spatial and energetic binning should be treaten carefully and... the finer the better. For this reason, we suggest to define the energy axes by setting a minimum binning of least 10-20 bins per decade for all the sources of interest. The spatial binning may instead be different from source to source and, at first order, it should be adopted a binning significantly smaller than the expected source size.*\n",
    "\n",
    "For the examples that will be shown hereafter, we set the geometry of the dataset to a field of view of 2degx2deg and we  bin the spatial map with pixels of 0.02 deg."
   ]
  },
  {
   "cell_type": "code",
   "execution_count": 5,
   "metadata": {},
   "outputs": [],
   "source": [
    "energy_axis = MapAxis.from_energy_bounds(\n",
    "    \"0.1 TeV\", \"100 TeV\", nbin=10, per_decade=True\n",
    ")\n",
    "energy_axis_true = MapAxis.from_energy_bounds(\n",
    "    \"0.03 TeV\", \"300 TeV\", nbin=20, per_decade=True, name=\"energy_true\"\n",
    ")\n",
    "migra_axis = MapAxis.from_bounds(\n",
    "    0.5, 2, nbin=150, node_type=\"edges\", name=\"migra\"\n",
    ")\n",
    "\n",
    "geom = WcsGeom.create(\n",
    "    skydir=pointing,\n",
    "    width=(2, 2),\n",
    "    binsz=0.02,\n",
    "    frame=\"galactic\",\n",
    "    axes=[energy_axis],\n",
    ")"
   ]
  },
  {
   "cell_type": "markdown",
   "metadata": {},
   "source": [
    "In the following, the dataset is created by selecting the effective area, background model, the PSF and the Edisp from the IRF. The dataset thus produced can be saved into a FITS file just using the `write()` function. We put it into the `evt_sampling` sub-folder:"
   ]
  },
  {
   "cell_type": "code",
   "execution_count": 6,
   "metadata": {},
   "outputs": [
    {
     "name": "stdout",
     "output_type": "stream",
     "text": [
      "CPU times: user 1.08 s, sys: 343 ms, total: 1.42 s\n",
      "Wall time: 1.5 s\n"
     ]
    }
   ],
   "source": [
    "%%time\n",
    "empty = MapDataset.create(\n",
    "    geom,\n",
    "    energy_axis_true=energy_axis_true,\n",
    "    migra_axis=migra_axis,\n",
    "    name=\"my-dataset\",\n",
    ")\n",
    "maker = MapDatasetMaker(selection=[\"exposure\", \"background\", \"psf\", \"edisp\"])\n",
    "dataset = maker.run(empty, observation)\n",
    "\n",
    "Path(\"event_sampling\").mkdir(exist_ok=True)\n",
    "dataset.write(\"./event_sampling/dataset.fits\", overwrite=True)"
   ]
  },
  {
   "cell_type": "markdown",
   "metadata": {},
   "source": [
    "### Define the Sky model: a point-like source\n",
    "\n",
    "Now let's define a Sky model (see how to create it [here](../../api/models.ipynb)) for a point-like source centered 0.5 deg far from the Galactic Center and with a power-law spectrum. We then save the model into a yaml file."
   ]
  },
  {
   "cell_type": "code",
   "execution_count": 7,
   "metadata": {},
   "outputs": [],
   "source": [
    "spectral_model_pwl = PowerLawSpectralModel(\n",
    "    index=2, amplitude=\"1e-12 TeV-1 cm-2 s-1\", reference=\"1 TeV\"\n",
    ")\n",
    "spatial_model_point = PointSpatialModel(\n",
    "    lon_0=\"0 deg\", lat_0=\"0.5 deg\", frame=\"galactic\"\n",
    ")\n",
    "\n",
    "sky_model_pntpwl = SkyModel(\n",
    "    spectral_model=spectral_model_pwl,\n",
    "    spatial_model=spatial_model_point,\n",
    "    name=\"point-pwl\",\n",
    ")\n",
    "\n",
    "bkg_model = FoVBackgroundModel(dataset_name=\"my-dataset\")\n",
    "\n",
    "models = Models([sky_model_pntpwl, bkg_model])\n",
    "\n",
    "file_model = \"./event_sampling/point-pwl.yaml\"\n",
    "models.write(file_model, overwrite=True)"
   ]
  },
  {
   "cell_type": "markdown",
   "metadata": {},
   "source": [
    "### Sampling the source and background events"
   ]
  },
  {
   "cell_type": "markdown",
   "metadata": {},
   "source": [
    "Now, we can finally add the `~gammapy.modeling.models.SkyModel` we want to event-sample to the `~gammapy.datasets.Dataset` container:"
   ]
  },
  {
   "cell_type": "code",
   "execution_count": 8,
   "metadata": {},
   "outputs": [
    {
     "name": "stdout",
     "output_type": "stream",
     "text": [
      "DatasetModels\n",
      "\n",
      "Component 0: SkyModel\n",
      "\n",
      "  Name                      : point-pwl\n",
      "  Datasets names            : None\n",
      "  Spectral model type       : PowerLawSpectralModel\n",
      "  Spatial  model type       : PointSpatialModel\n",
      "  Temporal model type       : \n",
      "  Parameters:\n",
      "    index                   :   2.000              \n",
      "    amplitude               :   1.00e-12  1 / (cm2 s TeV)\n",
      "    reference    (frozen)   :   1.000  TeV         \n",
      "    lon_0                   :   0.000  deg         \n",
      "    lat_0                   :   0.500  deg         \n",
      "\n",
      "Component 1: FoVBackgroundModel\n",
      "\n",
      "  Name                      : my-dataset-bkg\n",
      "  Datasets names            : ['my-dataset']\n",
      "  Spectral model type       : PowerLawNormSpectralModel\n",
      "  Parameters:\n",
      "    norm                    :   1.000              \n",
      "    tilt         (frozen)   :   0.000              \n",
      "    reference    (frozen)   :   1.000  TeV         \n",
      "\n",
      "\n"
     ]
    }
   ],
   "source": [
    "dataset.models = models\n",
    "print(dataset.models)"
   ]
  },
  {
   "cell_type": "markdown",
   "metadata": {},
   "source": [
    "The next step shows how to sample the events with the `~gammapy.datasets.MapDatasetEventSampler` class. The class requests a random number seed generator (that we set with `random_state=0`), the `~gammapy.datasets.Dataset` and the `gammapy.data.Observations` object. From the latter, the `~gammapy.datasets.MapDatasetEventSampler` class takes all the meta data information."
   ]
  },
  {
   "cell_type": "code",
   "execution_count": 9,
   "metadata": {},
   "outputs": [
    {
     "name": "stdout",
     "output_type": "stream",
     "text": [
      "CPU times: user 2.78 s, sys: 721 ms, total: 3.5 s\n",
      "Wall time: 3.53 s\n"
     ]
    }
   ],
   "source": [
    "%%time\n",
    "sampler = MapDatasetEventSampler(random_state=0)\n",
    "events = sampler.run(dataset, observation)"
   ]
  },
  {
   "cell_type": "markdown",
   "metadata": {},
   "source": [
    "The output of the event-sampler is an event list with coordinates, energies (true and reconstructed) and time of arrivals of the source and background events. `events` is a `~gammapy.data.EventListgammapy.data.EventList`object (more details [here](https://docs.gammapy.org/dev/tutorials/data/cta.html#Events)).\n",
    "Source and background events are flagged by the MC_ID identifier (where 0 is the default identifier for the background)."
   ]
  },
  {
   "cell_type": "code",
   "execution_count": 10,
   "metadata": {},
   "outputs": [
    {
     "name": "stdout",
     "output_type": "stream",
     "text": [
      "Source events: 175\n",
      "Background events: 11804\n"
     ]
    }
   ],
   "source": [
    "print(f\"Source events: {(events.table['MC_ID'] == 1).sum()}\")\n",
    "print(f\"Background events: {(events.table['MC_ID'] == 0).sum()}\")"
   ]
  },
  {
   "cell_type": "markdown",
   "metadata": {},
   "source": [
    "We can inspect the properties of the simulated events as follows:"
   ]
  },
  {
   "cell_type": "code",
   "execution_count": 12,
   "metadata": {},
   "outputs": [],
   "source": [
    "events.select_offset([0, 1] * u.deg).peek()"
   ]
  },
  {
   "cell_type": "markdown",
   "metadata": {},
   "source": [
    "By default, the `~gammapy.datasets.MapDatasetEventSampler` fills the metadata keyword `OBJECT` in the event list using the first model of the SkyModel object. You can change it with the following commands:"
   ]
  },
  {
   "cell_type": "code",
   "execution_count": 13,
   "metadata": {},
   "outputs": [],
   "source": [
    "events.table.meta[\"OBJECT\"] = dataset.models[0].name"
   ]
  },
  {
   "cell_type": "markdown",
   "metadata": {},
   "source": [
    "Let's write the event list and its GTI extension to a FITS file. We make use of `fits` library in `astropy`:"
   ]
  },
  {
   "cell_type": "code",
   "execution_count": 14,
   "metadata": {},
   "outputs": [],
   "source": [
    "primary_hdu = fits.PrimaryHDU()\n",
    "hdu_evt = fits.BinTableHDU(events.table)\n",
    "hdu_gti = fits.BinTableHDU(dataset.gti.table, name=\"GTI\")\n",
    "hdu_all = fits.HDUList([primary_hdu, hdu_evt, hdu_gti])\n",
    "hdu_all.writeto(\"./event_sampling/events_0001.fits\", overwrite=True)"
   ]
  },
  {
   "cell_type": "markdown",
   "metadata": {},
   "source": [
    "#### Generate a skymap\n",
    "A skymap of the simulated events can be obtained with:"
   ]
  },
  {
   "cell_type": "code",
   "execution_count": 15,
   "metadata": {
    "nbsphinx-thumbnail": {
     "tooltip": "Check out the process of sampling events from a given sky model and obtain a simulated events list."
    }
   },
   "outputs": [
    {
     "data": {
      "image/png": "iVBORw0KGgoAAAANSUhEUgAAAUsAAAEMCAYAAABN6pRKAAAAOXRFWHRTb2Z0d2FyZQBNYXRwbG90bGliIHZlcnNpb24zLjMuNCwgaHR0cHM6Ly9tYXRwbG90bGliLm9yZy8QVMy6AAAACXBIWXMAAAsTAAALEwEAmpwYAABNG0lEQVR4nO19e5xkVXXut5iRx/CGQXkKo3JFNArToxINXgIqiA8MYgQTBCX2TALGaLwqJvfampvEZ4yJJENrEByfEYki10gIiI+oSPWIIlEjAZSRlwOICCE4sO4fZ+/Tu1attc8+3VXVVVPr+/36V1Xn7LPPOo8+59trrf0tYmY4HA6HI49tltoAh8PhGAf4w9LhcDgK4A9Lh8PhKIA/LB0Oh6MA/rB0OByOAvjD0uFwOAow1IclEZ1HRHcQ0feSZfsS0RVE9Dki2iks246IPkVE1xPRVUR0UNL+NCL6Ufg7LVl+ZdrO4XA4+olhM8vzARwnlv0hgNcA+BCA3w3LzgBwNzM/DsD7ALwTAIhoDwBvBfB0AE8D8FYi2r2NAUS0YaHGjzK21uMCtt5j8+MaDgyStgcRXRZI12Ulz5GhPiyZ+SsA7hKLlwF4OPxRWHYCgAvC9wsBHENEBOBYAJcx813MfDeAyzD/8L0LwEMFZpy48CMYaWytxwVsvcfmxzUcnI9ekvZmAJcz88EALg+/s1jef7ta4wMANgC4B8DLw7L9ANwMAMy8hYjuAbBnujxgU1gGZh61C+RwOEYAzPwVxUV3AoCjwvcLAFwJ4E25fpb8YcnMPwbwLLGYtKaZ5VmEYUF8mK4gInWbqX2qz7lbm3qcx6PDGdy8pfpcKX7fn7Rdge5lctu4fkVyVbR+0rYp4nGtFPuJbffatfr82T1J/+FzpfH7fvFp7RsADgz9fz/p37JF9pv2GZfF6wFUx7Yi09aCvB7pNvL8a4ht5XHIfnM2WX0A89fMgnWuc/1rdjTdP+n6R4unwk/E+ZHXUPa3zTbbgIjuSxZdxMynogWOO+443rx5c3NDAHNzc9cBeCBZNMvMsw2bPYqZbwUAZr6ViB7ZtJ8lf1ga2ATgAACbiGg5gF1RDbM3Yf5tAAD7o3ojZBEu1KlA/ubsrK0+aabc0LeEO3T2tupzWvzemLQ9BN3L5LZrwvLVyV2v9ZP2FZGuj2+FDrr7nT4y9HlJ0r/YRv6OfWjHITEb+l+T9G/ZIvtN+4zL5PWIbdYkbTvIQ16PtH95/jXEtvI4ZL85m6w+5DXVYJ3rXP+aHW3un7eIp+46cX7kfSz7o8MPR6fT2VE1thCbN29Gp9N0dcP+iB5g5jXNLReHUX1YXgzgNADfAHASgCuYmYnoUgB/kThjnwvg7DYdr0R1U2mvnakZfZvp8Cn/4YHeh5n1cEuXrRZt677il2R5bGvZoN1Osk3sN31Iyv4j5H6izTwz3yaeJ3l3xoek7DPtx9p/uj7aEB+Sso3WNkKej/iPntoUv68RJ1Fra52PjeIhOf2CxAZxnq0+UqzfW7dba6udX61/eW60/taIz3Tf2vZpH6uVZQAwZWzXHg/3rScFtxPRPoFV7gPgjqYNhp069AlUD8DHE9EmIjrDaPoPAPYkousBvB7B+crMdwH4MwBXh7+3h2UOh2OrAgPYUvi3IERChvD5uaYNaNIk2nYk4pKhDdDL3jSeH1lbJzCL6cAq4ps2ZQzWcG9asIq0nWSHq43lKSQTy7Ev2SZ3rBLWIEkbkkpGk7OxaZsSxHO6MTPEludUY0wLgezHuoYlmOM5AMAUzfO1eGw590G633TfksFqfchzJ6/HemX/6XWcm5pCp9PR4gvFWLNmijudfytqS7TDXG4YHkjaUagGlrejSj/8LIB/BPBoAD8B8NIm4jWqw3CHwzHRYPRrGM7MpxirjmnTjz8sHQ7HiGKgPsvWmLiH5f2ohgxy2An0Dm/ksEkbosZ+rOH3RmWoIodhMqKaDj/rAEJsq7SR6AkkGfvNtZHDe22YbO03F5SYDe6K2UvsthHacK9pmwgtWCO3l8NkKL+b3B+5IbU8H/IcpMFea0idDr8lmlw06XWSQcV6qC3WA/P37Oo4ZBe2xXNb4mJaOPrHLPuFiXtYOhyOcYE/LEcKKUuxGJ58U+eyXa20IGA+CLSmIbUkfctbLE5LubHWtQkKWTaldli5kiUpQ/HYO4JhakGnyGBi2lJMJdJYrjy22GZ1huFbTDiXmhRThDqCGWupSZJF1zmaCquWI4fc9W1CjvVawSFtP7MGO4+2asGzWfQrdShGw0cHE/+wdDgcowpnlksKmZSuvX0l85JttWRc6aPUGM20YJQRsW1HSUS23upy/2k7K4dCY5QWo5EMLddPLjXJYkjxXMhUFmA+WTy2kcnpOZbbY2vmnMq0pXgd0hkrkj3LhHNpR9cykaQv23SNagzbtPtTzqiR/csRUdc+Dd+i5n+UI6H6/leuWcdgoQuH+ywdDoejEKP1sJy4pPQ4N1yyCUCZfih8TvXy5Lt8kzZFWoF2SdeWfzBCMsN0mdyf5q+ybChJfLZ8oF3TBQVbazpfmk0SkfEANnuTzD61cb1hk7RVs1f2rx2XPCYr8T9Fk39ZY+Dy2GT2QDrZYZ1gi9YoJ2eLxrwl+peU/mTudL5Q1JbogGxSer/gzNLhcIwoRivAM3HMci8iTn2WbabZ5RiPZCBzM9WnJs4hGYz0d6bMY1YwAWtqZI7B5tAU2W4j5JCLtsttrSl1GmRbjUWvFqwqd62aREm0PEsJKwc0heVPLTlPEdrIwWK7EiVTYRcSMddGTen/U3+Y5a9xp9M4XRsAQPRYZ5YOh2OS4T7LJUX0WUqGA/RKU1lsy3qjar9XK/3Lt3vMI1w7073fdF+W/FaOkVnsQYsMy9eyZGoaShiSdV4icv47i73lhDpKorFW25xQSpNPVIP0JVojiRSWFmZuBCTPU0nurcZYrbYROam51AbqC7N8Enc6FxW1JXq8M0uHwzHJGC1m6Q9Lh8MxovCH5ZLi0csr2fw4JEqHeE1DRi2VyBKiqKdGKv1LWMrjWr9tht/W8pwoRr2/zHS4Jhu01J56W5HoPC2WA/Pn10o30qZGyumT0o2Qulus4WrJUL6+N5RgU4ScvLBRuHc0IQor0Tx3rmUaUG4cKteVBJeaAnlaxYD+wac7OhwORwF8Bs+SY/OW6i2YSxrvkVAzVNDTttKJHxmBFoxoSvUoqZ0i048s1prur64TlGkr96exC8lyelJxFOYd7Y3nUDJyrT6QnG6nsay6fylskWE6bQRGrOmlPfvPMFd5/+Sk8iJyNtXBFEPmriTSkUsNs9LHrICPXDcmNXhaY+Ielg6HY1zgD8slxcrlVRlTrXpeLT0VPqWPUvPVRJZjTQFLU4c6ws9lJQhr20jmUcIoZTJ3LvVpVrC4nr6S73Lam2SuJYK4knlrPjk5JU9LWbFEMCTz1qYwlrBE67rKUUDarkfWzfApqhJnxhRbbbtp4/6UNqbomRIZlufK5pZM28ylIi0MPgx3OByOAoxegGfiktJldUeNRUj/o0QJc9LaWtUWc2IJMspoCVOUiCZofrCYEC8j8tYUvXRdm+qLTW1zfrY2iedNkm2aTdp5r9sYUe82U2DbTA6Q67T9WKMJ6RNPRyhN00pzvnXrelvyemtv7UdS+iHc6XyoqC3RkZ6U7nA4Jhk+DB8paHmQuWJXgChYZkQ6NTECGQGu8xEj8wsdp37DnkJlBmvUfGZSvkyLts81UDDtdS2PLVeorM6jNIQzcrJo0heqMaqm4mk5n5y83rkiduvjtg1+53SZRXVysnTSby77lPal+5HbdIyRUbqNdv5yIsVAck9qPtdLgEyNtRZwn6XD4XAUwh+WDofD0QBnlkuOmDqkakeKtnI4UpLeEpFTk66HaTI1RkvMtn4XTHGz6vekxxnTTiyFH23oHt0F68S22jHX1SEN5SAZjALmz0tsI23rSn0S7girlpBaY0a0lbWQUljTEReSLqW5LZpqLeWCNU21zXP2tdEglW1LaskvDqMVDZ+4h6XD4RgHjB6znLjUIVmDR3v75qZ1NW3TRiNR9l/ydm+jZC6DKhqa0oByaShWXyms1JoSJtZGgxGiTUm6kZUao7FQaZtErgaP3E9JrR9po3bPyUCbvFa5Wks5bUrrXssFhdK2/dGzPJg7nfcVtSV6oacOORyOScXoMcuJfVhq7MSa8nfuTPiM+SPKG9uqGFjiN5K+Mw1Wekiub0uZWzt2KXHWI6WWHHNTgnZqi3VeIjS2IplM/JTT+zQbShTl5T57hEYU5ryQio0RPWr6Sv9NowCN7Vr+5Sgikht1WCOK1BZtSnDX/gw/85zRvj38YelwOBwF8IflSECrg9IR9CAygVgbpyeZHEkU1hCr0EQrpA2SdWlTz+S2JVFYSzZO869JNr1anIuSaKcabTeS6CHaqjbJ/hSJM4v15HxyElbdG8COxNeiw0p/TXWAaqasTFE1/bKKf9Oq9Kkl8Vv3j+wz7cdKro99aZMnOgAW5aysMXpzwyf2YelwOEYZ7rNccqwAcAiMqVoZf2PX8uSN2iQkq7EMyVZy0UZr6llJFcOYDxkZmcaCopAGzXQvl7bloqU5llKzqIyYR7pcayPzILUppE3ZCJp/rSnqC8yPPJqEQDQ2KkcMPTmzyhTVeIzTyv1Zbxc+JdvN5QVbIsYl0zWl3Tmpv5L7shz+sHQ4HI4C+MNypKAxDhnhlhHKNOcQ1roMM7Dqh0dIXxRgMz3Nx1WLV2QEZCOiNFuTRFjO/2VtA9gzkKTdGuuVDDx+5qTsJNuNvtLUHy2PNceUm0qMaO0sYV0rCg8k59TIYEjRVGhNY4Tx+9xMaLu+29YUktnL8y1FnweD/g7Dieh1AH4vdHwtgFcy8wNt+timb9Y4HA5H3xADPCV/eRDRfgD+EMAaZn4SgGUATm5r0cQzS4fDMaro6zB8OYAdiOhXqEIXt7TtYOKnO2rahVYah+a8bjMVr0ldO9dHj9BCRrwip6mZLte2L0kaN/UNw2duuqCFtE++perx3NVVj5YGZtq/NcTNXTuZCN4mSFGS9N5T8z3sLwbe0qG8FXDJaWNa91rOJoh1WjJ8TqszXa5hbgZY8/l+THc8kDudPylqS7T2xwA2J4tmmXm2uw29FsCfA/gvAP/CzL/T1iZnlg6HY0RRzCw35+aGE9HuAE4AsArAzwF8moh+l5k/2saaiX1YagGFnro2MTggAj+5/krqMUv0yHEl36U4Qj0FTSaaK2zLSntJWYQVFJAVLlP5OFnPu0cWLTMdVLI4qaQOAFP7zvYsS3+n/eeCJqlNKjMTrFcelwbJqrT7yJJMq++vAnm9iJIaP/K8aDZZyfmaVKHFHEtEYqZm+qWUDvRxGP5sADcy888AgIguAvAMAP6wdDgc446+RsN/AuAIIlqBahh+DBYgwTlxD8sn7ApsOHLeXxRTKYDexOzpAkZppdzk/I8yFSMnoSbFEax+Vyt9WL4nTdzDYma1kEayLJc2k+4n3U76ga3EfACYCz7LyDDrvhQHamlFzq5+Qtu6jruRDiTt0pCrOyRrss+K+6kr+T18WiLM2hTYOtUpnttMupEURukRTsn4gS3/uGVTf4hl/6Y7MvNVRHQhKvO2APg2FlDifOIelg6HY1zQv2g4M78VwFsX08fERcMPfATxW1bmo8gRMiKpSbg1MZoSIVnJJnJTC2W/JcK+cn8pSqLf6XKg199YMp6xShJEX+uaZAdT4XuUxFu7rruvWioP88evTYWUdjeha7JBtFdcE3mtND9qU51w7Z5pynbQ/NiWwHHtZ04uTE6eT6JUCEQ7X+tuA6b6Iv57AHc6ry1qS/S/hiL+O9SkdCI6joh+SETXE9Gbw7J9iegKIvocEe0Ulq0jomuJ6Boi+hoRHZr0cRoR/Sj8nZYsv5KIDhrm8TgcjkEh+ixL/oaDoTFLIloG4D8APAfAJgBXAzgFwCsAbADwGAD7MfN6ItqFmX8RtnsRgD9g5uOIaA9UL9Q1qM7mHIApZr6biK4EcDoz35SzYy8iPjH5nb5prYitjDqmjMBieLKeOKBLZwG2YG1qg8VgtVracttcRLhH5FfY1KYEgpximKJHAk7YlLLTOZ4TrSqcu09FVlIWGn1uFrvN5RHmyoVISIZv+RZT5HzdTf3n/MCyLV9cLZl6UbVEO6dyVJQbFVijCwnNpum9gQ/u1w9muT93OmcVtSU6e6tjlk8DcD0z38DMDwL4JKrcp2WYf0UQAMQHZcCOqB6MAHAsgMuY+S5mvhvAZQCOC+vuAvDQwI/C4XAMAaPHLIcZ4NkPwM3J700Ang7g3aiY5T0AXh5XEtGZAF4PYFsAR2f62A8AmLsIo8PhGHtMrvivRsuZmX8M4FnKinMAnENELwfwpwBOs/po3DHRBgD1w3QW+lCyZ1pg+JT6genwzXKcy3rc6fZNCdSaqpGWYpO21QIM1nA/3e+0MSyrAzLGflPIoXqq9xn7awqMqGOot4XL/dbqEq/dGKxMIherO9XRxjSgkqCZ5W6R6TTpuoh4nqIrYGPUxswE8mQqkeY6aarDlKseuTYMv+Wwvyso16BQn0tNsrRaU9RpabcBNz14I4jovmT1Rcx8qrJZBqMn/jvMYfgmAAckv/dH2WT2TwJ48WL6YOZTmXlHZt6xzFSHw7FQrFq1CvH/Lfy1fFAGPPxw2d+QMExmeTWAg4loFYCfopJIernWkIgOZuYfhZ/PBxC/XwrgL8JcTwB4LoCzF2KM5kgvca5L1Mm8goGlb1rZT1PKTUl1wQiZ7J22LYGljZjrSzKlnCK4ZJCWuEcX3hbSmqfFngKjjIGMtD8J2b/G2OT51yYh9Iwu4qdg5FoAzJpAoDHMnHJ5ulx+T23LTbVdY7TR2OK0aGOlraXHnLLyvlR3ZB7qg7AEQ3tYMvMWIjoL1QNvGYDzmPk6o/lZRPRsAL8CcDeqITiY+S4i+jNUD14AeDsz3zVg0x0Ox1JgxB6WE5eUviMRH4K89JglUKD5AheSXpFLTpYoTRDWUqBK5NHkeWiSqdNssiTb0n7rdYZtqWJ9dElGv+Cs8AvmhDSa9pMi54NrgvTjaQnalsK+5qddjA11H8Lnql0zS5glJz9o7c9q25ek9NV7c+erryhqSzu9eyipQz7d0eFwjCZ4tJjlxD0sV6B6u2qRYclSrEhtjk1KdprziUbmYdX3BpoFabUoaum0SmCeYdTR5Nv0tlpU3xKz1fxf1jk9d6b6jLWAuuwO/Z0bkq61qK8UxYjrcnWOehLvxe8uG2D3AyT+RyXpvSfRPDc1VUxRLEl278koiAzc3tQUZmkzZTVC22Ya7rN0OByO4cIflkuLzejOs0x9TZLZdcRnRBqBleKpbeomy7e85sO0pjPKaYo5BitzA7vyCKU/VtigTee0xGw1NDEWjVHWtsXPwChroeC0jZFfGZETGrGQ8zNblSFzy0rKk0RoeaFpH0BvDqyVZVFim1aN1Nreyr+U9vUFDH9YOhwORzN8GD4y0KKlpUXBNFEG2Ufu7WvlxWmzZUxBiwybk6gZckE5AzlLSTJMrY11DjTICHQuCtsT7UX3frW2kknmZptY/rqsn9mwTZvB0yYrQeZ4WseerqvPpSEu3GUf9HW562sds3bd0+vaF/FfZuBXkzvd0eFwOMrhzNLhcDgawBjP1CEiOhDAwcz8r0S0A4DlzHzvYE0bLGTdkhT1sMlI2NWGRHL6GJTflniBnFaWDolqsQdhS06UwRrqasMza9gHsVzTkIyQgSktTSfaYiX+54JaMb0o1kjKBY2sKoYlgiZaOpm8NtZ5mlXsb6rJnqIpo1pzDdT7NlKGtBQ0bZ2EFZAqmXzQt9ShEfRZNgppENGrAVwI4NywaH8Anx2gTQ6HwzGWQhpnohLuvQoAmPlHRPTIgVo1QMTqjrVytyEGALSrldmUNK7BenPnVL2t36k6uWQalmRb1z7F8p4EZOVA6sBRJgHcsrfej0hoT/uNiIwyx4bkND7ZryZ0YU131FKHrGCfmu4Vlk0bDDZCS94vCYDJ/WRl7kQ/8jrLa5i2sabnyrpHAOalBNHHAM+IMcuSh+V/M/ODRNVUTyJajgINSYfD4VgwGMCW8YuGf5mI3gJgByJ6DoA/APD5wZo1ONx3X8WSNNFTWSdmIakxdV/hM2VJkqXIhPaSVJPIIGWNa63mtWQeGsOxWFZPZUglKd1ijVolwromUWwbJc6UdBcrZUVLA+pZJ1KrpNxYapOVfK35mS3Jt42CVWtt5f4037HFJLVRgZzSaQmyaEyzpC65RLSpxwer3BP9AwMPjRazLBH/fTOAnwG4FsBaAF9ApVzucDgcg0GcwTNOPktmfhjAB8Pf2GPzluqtqvmrmkRVNbbYI74RPjVGEyEZpWSaXcxGym4JBqkx5GhD9NutEz7M3DHXNor12jZW9LWrqmBcJuyWmQCaHRazz/kuLZ9cF/MT/SzGN53LSpAyaBFaW2v0olWnlG2skYiWKB/7afJR55DLruhrNHxcUoeI6FpkfJPM/OSBWORwOBzAWAV4Ynz1zPC5IXz+DoD7B2bRkJATG7Dy7jQGIiXGcnmQkn02MQOgd4qiVctcYx5SZENra9mUK01hsWkNlg8uJ30mfXA9EnZK5D/aZIkZtxHU0KK8jWUftDzO+Cn8zJp/0hScFqOQFCXTEHv6j1Jwwldcwq5L8zgXpfobwTw+AZ5QdRFE9Exmfmay6s1E9G8A3j5o4xwOxwRjjJhlxI5E9BvM/DUAIKJnABj7Kom5EhGSUUbWoDHBtTPdbSW0t7z0WU0bEe60X8lUS8oCyD40iTbLbmuWETAvxktBOq2pzAQw73uVx6j5LK0yG/X5T/qwzoPMWbVyAjVoTL8pz1UrTBcZsYz4a77SuG7tuupz3UxoK+49oPma50YsdeljwbhL7lMJayZb3/IsRywaXvKwPAPAeUS0a/j9cwCvGphFDofDAYwfs2TmOQBPIaJdUBU4u2fwZjkcjonGCM7gaazuSET/R1vOzGPps9yLiE9MfufSgCJy6S1yXS4YJLeJyA1jraFQbjpc05S5tH8ZfGgzhc6qnzOtBDssEYaSaX09ie0F7gpLmxToHcbm+i+9Vul00zg1NFcHCCirgqlNB7WuSe78SMiUNDXNyNhWO570vFA/qjsesgt3PvS0orZ05OUjU93xvuT79qii5N8fjDkOh8OBkYyGt64bTkTbAbiYmY8djEmDRawbLt+sgM0oZeW9XBqKFLbQWEpueh2Qf8svhJH1pCopLEimqDRJkqX9l2zT1DY33VEuL6EQbdKZIjT7G1OGlOVScKKE4VupQxpksMwSSsnVl5Jt0ntaq8+e7kfamva/Gn1ilo/fmTt/f3hRWzrmq0NhliXTHSVWAHhMvw1xOByOGtFn2afpjkS0GxFdSEQ/IKLvE9GvtzWpcRguZvIsA7AXgD9ru6NRwf2o3pCaDJuV5Bvf4Nqry3oLR2jbSJYlxW21+tJSPi7nI5WJ3zJVJRUMsVKE2kzxjGhTnbIkUd7aNt2vFG9uqh9jLdO2sZZp6OpfpisZohXpvSHrqkt0CYGE6ydFMXKTHWTKmRSV7vJji2myEfJcaP23mTraiP4GeN4P4IvMfBIRbYuK9LVCic8yGbRhC4DbmXm0nAkOh2PrAqNveZYhk+dZAE4HAGZ+EMCDrfspiIZvYOZTm5aNC4io64BzPjnLT5jbPhc9bZLq0mp0RzT5BUsEa0sEHJqSr7V919sq9jfJ28nEf7l9ipIpf9byEgk4zRYrol3COEt9l1q/uawEy7ceUdJ/ThA6oknco6ttcs364rM8eEfuvO8JRW3phXM/BrA5NYeZa/OJ6DBUh/PvAJ6CSuvjtcycBq8bUcIsn9hlWCX+25ckfYfD4VDRLs9yc0OAZzmqZ/1rmPkqIno/KunJ/93GpJzq0NkAoujvL+JiVPQ1F2wcaawAcAh0RmBNLYzIyaFZsmUpar+UlF2LyzMsQvq55DS/1FbpA5W+RM3GnpIB1kHAZsi5CK7FxOpzrmzblOcH2GK2lj8yZ5Nmi+XrK/HNNeUrptdZtpHXVStB0QZNgsrp+amZo5SWy/jnU/v7xqT657PcBGATM18Vfl+I6mHZCmY0nJn/kpl3BvBuZt4l/O3MzHsy89kLs9nhcDgK0adoODPfBuBmInp8WHQMqiF5K+SY5SHM/AMAnyainhczMzcFCB0Oh2Nh6P90x9cA+FiIhN8A4JVtO8j5LF+PivG/V1nHAI5uu7NRwApUw5/awZ1x5sthJs9Un1FpKIV0mGhBnDq9IqyMQ7tYBbBWOFfslsNAGQRJh4Vx+B0h02k0SBfAXOgjTmVMp/PJVCo5jG2jjZir21OSAF46nTJnQ4/6eXKssgqoNezXqmtKyJQuLZF91hh+a9fOCvS0GbprQZu6RryRoqQFhyxVqUWhj6pDzHwNFlkqKKdnGc/F85j5gXQdEW2/mJ06HA5HFiM43bEkGv519L7YtGVjgfshasSk07zCZ4/advg8d33YJtnemj7WuU1fD8xrFkoGmGMETYEFLVhgpenkUnAiQ4iMsg4sJYzBCnxpaJrGx0Ebc+pF8zyr1g8tSOaOsAIXuXPak8Qdf3fstpL51aOD9PwYAbVsorw41ri/9XujB7lAWrqtdu9ZKUlpnzEZXd57OfSVUUaMUQ2evQHshyoafjjm1eJ3wQKy3x0Oh6MYIyjRlmOWx6LKeN8fwF8ly+9FlVI0lojTHSNUn6JYJ9++2URe4dfRomCzM9WnZLKaf03WkoFgmJIVpcvq/YlUpVxkTjIEjYVK1tMRNmn9S5YVjydllLJthOVDTtdZqUltpt/lrqs1tRDiuIBeJtYkH5dC2q+xuiZRFclsU8ipjJrEnDYVOLffdNnqvftYBnZcHpbMfAGAC4joJcz8mSHa5HA4Jh1jxiwBAMz8GSJ6PqqZPNsny8dS/DcmpWs+tCYWokX8pHAsCnw3FvvRxAhiVDr6S0vk0CQDyAqBiN+adJ20uWYWkWlnpmlavsrcFEyLaZfkqlmR25jJAMyfSysLQaunE/2n0m86K9ppKGGUlp9RWx77iZMPMIMuaD7NehQjrqu8RwA7ZGxlAqR24jZgaj+jg7YYt4clEa1H9Yz5TQAfAnASgG8N2C6HwzHJYAZ+NX7R8Gcw85OJ6LvM/DYiei+AiwZt2KAQ8yzVt2NgVWtENLD2D0ah3GSb2udj+AO1aWTrbtPbatFeGTGX0BimZAZyiqQmAVeXMRDHXuJHtYSDNRua+gLssg9p/mO9vTEc6MnVnJ7nZrMzs13rSqaD9uRxZs5liQCL7LNmeEJoWk45TLeLGQvWPZe7JyK0a2bZv/E2fX3az3S/fJaM8WOWAP4rfN5PRPsCuBPAqsGZ5HA4HDw+qUMJLiGi3QC8G9VLhdHHgNewsRnVm1KTQ5OiqpJp5OpJS8hIetqfhZzPtKnoVbqtKfqQ2X9PBNoQU0htkD5LLbe0J59P9BWPK92/9I3VAiRC+Djtt95fr7kAANp3fk2PnFtmdk70dUaGb0WaVaEOMUNL2qjNipoV96CW7WDdc9I/3IbhqxkGC8jAWDfJPktmjqronyGiS1AFeQ4ZqFUOh2OyMabD8BrM/N8A/puIPg3g0YMxyeFwOMZzuqOGRakgF++E6DhUtTOWAfgQM7+DiPYA8CkABwG4CcBvM/PdRHQUgNOZ+fQ2+9CGvmaAIbO9DM5sFOuB3oqPbVS3I2RbuX+gd+grE+TT4Z+VSiLFN9IAjFT+juerIwJkQO/QVqvTI7FR2C+RUw23Um9yepZ1eo5iUwyi1OfdOA51CqZMYBc2alMELZfP+sz5r+/TYIQcyqfbRJQk668Tx5rTDE2DfXMFfTeCua9CGv3AQqo7AvMFzAYGIloG4BwAzwNwKIBTiOhQVKKdlzPzwQAuxwJEPB0Oxxigj9Ud+4Hc3PDPQ38oEoA9B2bRPJ4G4HpmviHY80kAJ4S/o0KbCwBcCeBNqBTc72nqNCala8ymKdVDU0rviM+Y3qKlEsV0EJncXqftrOlenu5LVpGUtmrMxmIPWUYjfueUzGUbGSADes+zVGIvqZNtBRq6+m34XaJuX1JjSQY5pKBGaqd5LpX9yH5k0r5W/VLWs69rwKO7j9QGCU0OT46SrDpEKYtPK1r2h1lirHyW71ngun5hPwA3J783AXg6gEcx860AwMy3EtEjw/evo1JDcjgcY48xSh1i5i8P0xAFml90QcN/ItoA4ESgcn4CZWKqTYm8aZtawisz3TGyJ1mPuWZVHXu/Mk0nYnWGbdVtxO9c7Re5XFtv+QXr3wqjsdJatETwHuZV4D+VyDHXJqanMWPpt+tJHWoxUtF81DVbVNKvgG7mWt8LYmRSIqUmkbtvJIuWSfzWaOPGG28EEaWVEy9aUDXYMWKWS41NAA5Ifu8P4BYAtxPRPoFV7gPgjqaOwoU6FQB2FKVwHQ5Hf7Fq1SrceeedOy6qEwYe2jJa/6qj/LC8GsDBRLQKwE8BnAzg5QD2AHAagHeEz88tZicac8qVPOhpK/xpkkVo0leWCEaTqKvWVvMf1ftGdxsNmh9Wg+bzk33ktpP25phfTASX0/lq/5rG4hqYqzY1z2JVGxUWak3104Q05LWw6sFbUoEppN8wtQli3bSxPu1fignn7jlLWi6X9N6vpHRm4OGHFt9PPzGyD0tm3kJEZwG4FNXo+Txmvo6I3gHgH4noDAA/AfDSpbTT4XAMBg+PFrEsUh26DMBLmfnn4ffuAD7JzMcO2DYw8xcAfEEsuxNVKcsFIYr/1lFGpY2VnxiRq7sdUeffKeUYenIljfzLdBspZmCJWGj2SxaXMhwZTbcY5nTCkKMMnWSYmg+wxwZ026uxlDi1sKf2d8Y3V4vyinPZxJi7+he2dfUv2kRo002jdFqUgpP+TW0U0JS3ybfMb7U2TN20ph/mSlFYtpSMHHKiwjk/5kIwgsHwIma5Mj4oASAkgD9ycCY5HI6Jx5gOwx8mokcz808AgIgOxBCS0h0Ox2Rj1JglMeefe2HK4SyAmEr0LADTzHzpgG0bCHYkYksFxJp+WKJ3aPWVomcIZwxdNAWYJrUhbRjVRqcxl3Cc9qntu16eGf5ZyAWfZGBEGx7L4WrJNL6cyry0qal+t1qpUWwrkau+KK+dqnRlBLNy02YtV4xmS4kav9xPGiicm5pCp9NZ1JTowx9FfMUpZW33eD/mmLmNx2VBKFEd+iIRrQZwBKrcx9cx8+ZBG+ZwOCYXY+WzJKJDmPkH4UEJVDmOAPDoMCwv0X0YWeSSrXtqTmfYkWQRsp6OFuyI6yzBDm06pcXmZLsUFqNMj10yGBnkqKdbKv3Lc9jGuV9SQ6hJ/xPorYVekmgu7cxVX2xTGydCipxYQa4U8vrlahTJRHkraKMGqgQb1YJBHeP8WKIxQPf57ovKzpj5LF+P6ry/V1nHAI4eiEUOh2PiwRij1CFmji+o5zHzA+k6Itp+oFYNELEGj8ZsJIuLqSpyClqXKrmxH5nWoa3rSaMRy1NYYhJN/rG0jWaLlPWS/rBcGo08TxqzbFLmLvHtym1yFSEtZt9GqEOzxWKJ2vmxzktOKi8Kr0RIxp/6g+XUSskwczVyetLijMkUQH5EIm1KK2VOKX21xuhVwi2SaNPEKVywwuFwDAzMwJZflf0NCzmf5d6olH92IKLDMe+K2AUVQdsqoDGb+s0fXsNS+CJ9o85m3sxAXrS1JPLcMyUy2iaEdkuENCKr6LJfJMJbkfmcn60jGE1OXNhKTm8jMacl4EvmJ32tueqROf+g7NeauqgKQxvTAusk8oxUnpxemV4XOe1T3hN1PZ+kX8u/qZ3jJjHqNtdqMRibYTiAYwGcjkrA4r2Yf1j+AsBbBmuWw+GYZIxVNJyZLwBwARG9hJk/M0SbBopY3THHOCIkK4ooEcKV0/nSfa2WTExsm0M9Pe2S7t8WswV62VBJdF/uL9e/hMaYLP9s1qdbIEBh5apKRqhNkZT+R206pTwfVgaDBrlOCjlr+5G+0Fwuppw+W48yAsNMr4Ms/TErRiS53GFrdLFRubdLMhiKMKY+y6lQChdANTeciP7v4ExyOByOKnWo5G9YKJnB821mPlws28jMJRNZRg4U9Cxz/ikr707z4VizTHIRyTazcaaFb7KHoSlFwiRys1CsPNGePjK+VwmtrrcVMc/NgLHYW84/ZvkH0z6i0IUU7Kh9uorPVV5neV3UTAPDxtysmbosSViwdrbqmV40f2R1wbPQdirsKAp3aCMH656T+89B/l9Y0fZ+zOB50p7EnymU6jnkEyMygwfAMiLaLpTBBRHtAGC7wZrlcDgmGTEaPkooeVh+FMDlRPRhVH7XV6EqFOZwOByDQZ99lqFabAfAT5n5BU3t1T6ahuFhR89DpSFJAP5lXEU0AGAvIj4R+pBXDkUsgYLckKsksVzW9ZZI7bBs0Gp0Q7QtEeqwUHLMESXOfStQpA3/5T5nRVCiJNhkBdxSlIzbLHvlem06peVO0Nwx8jyUaKjK6yvdCFoVT8uloQU6ZWK8dPlYLqapPgzDn7g78cd/s6ztYf/UPAwnotejOvxdFvqwLFJKZ+Z/BvDPC9mBw+FwtAX3kVkS0f4Ang/gz1FN415YPwUBniMA/C2AJwDYFlWJh/uYeZeF7nQpEQM8uRrgVlBCE2mwAiNa21K2VqJaLW3UarRIRqahKegk26UoYd4WQ8oxJ+v8WCIZaVvJcttEIedmqs+1M3Ybawpjer6aAoMloiRNUw1L2uSuQ47JlgbWtG0AgPrALA/djXjDs8rarvk8fowqKzBilpnr24SILgTwlwB2BvCGQTLLD6AqFvZpVOfvFQAet5CdORwORwlaFizbbA3DiegFAO5g5jkiOmoxNpUOw68nomXM/BCADxPR2M4NXwHgkOR3jiXWAhqCrZQIpeaSfUsEZKVNad3o1BZeV33OzsyvqyW0hG9JS9+RUyB76mHHRHpl3xZyPlGr7lAKK9VJ8w9KWzaKa6Qds+Xri9UkU1iJ5Llr1jRdUNu2ZJRh9WPtP0WPsIhoq0m1RZEVrTaUtZ+N6JOQBoAt/cmhfCaAFxHR8QC2B7ALEX2UmX+3bUclD8v7iWhbANcQ0bsA3ApgcTWBHQ6HI4N+lcJl5rMBnA0AgVm+YSEPSqDsYXkqKj/lWQBeB+AAAC9ZyM7GBT3R2IxoQo94gUgqTrdtSrbW+rcEEGIfsra2/A70stx0v5KxSmbcZmqntBmYZycyai8ZpWZ/rB8uk61Tmyx5stpWTTbOEEjRbKntbdhG297yo+bk9CTjUyXyGiYqaNfl3IurHmdDcntu6mJ97YVsnzZlVKKfiuCjNt2xpKzEj8PX/wLwtsGa43A4HIMR/2XmKwFcudDtzWg4EV2LTBVHZn7yQne6lIjR8Ij0DStZVnyTSn9V2q5JWCFt2zTVT2OaTTmFmn9MMo0Y5Y3T+zRY0W8rVxMoK+nQJORbUm86d55yEVpr/1aUt6TUiLQhd3165PUEI9RyM2W/ufNjTVXVfKJWPfXcsVsF75qucz+i4Y/fmXh9ofPz6C8v/XTHBYXXHQ6HY7EYq+mOyfDb4XA4ho5RE/+duKT0WDc8l+RrTV3MJWbLPiI0VfU20yibggUarKFbblvLbq1mtxzvWInzOZTYIofqWqK5DAbFhPI2ykRNUw1zKDnWpmmPKUpcBNbU0aZprrn+NcjzIK/DIKc7HrwT8d88qazt8Vct/TA8wpPSHQ7HcDFmpXBrbG1J6Wugp0N0xGcuxUNCagzWibwZ1e014rPkLT8r3uoa89goggUyDShXIyenLC5hBT1SSJ3GmI4S03dWi/QUwK6RI21MEVOoYj+y9nUKyVxLhDmsFK5cYMS6ViUMtj4fynHEe0xWhIz9lYwcSqcuAr117q1zEdvO9S5eEMYudQielO5wOIYM5vH0WR4I4HZU/srXAdgVwN8x8/WDN6//iD7LCM2nGCFTMzQGklMhT/vIIZeS0dS/xkotpfeStnK/bXxa2hTGJoGO3DktFfmw+gHKWG+b9KgSyTrLpytHHymrl2w3p54v+8vVM7JsK0l5so61SdSjH6lDj11B/K5CZ99J146IzzKJij8AT0p3OBzDwDj5LInoBAD7M/M54fdVAPYKq9/IzBcOwb6BI8cm6jdrxn8kmZdkKSVyZRJdycSx3/gpfH+a/6oN05BTIa2pbRoD7/FtKYILHKbZrQ3T7KRtWlK9xWZLEthLZN3kPnOZBVL4oyOM07IFeqT+xPLV4YsWTS6ppimZdcloo24bhVFEZkbqx5ZTUa2RijXFtl9CGqM2DM8xyzeiioJHbAfgqaj8lR8GsFU8LB0Ox+ihn+K//ULuYbktM9+c/P4aM98J4E4iGvsAT8qUImqhBrFc5pXl/HhWLmX6XbK3uD/JaNN91jZd0m1DZJjpfizfmMxbTO21fmtM02IumhBurEoomaTcRqsIKVlvSd5giU8uwpriqQmNWCUt6nOtRPMtf7V2HNaIpE3OZ+7Y6/vIYNGp/7SuTR8+Ldbbxne8EIzNMBzA7ukPZj4r+bkXHA6HY0Bg7pueZd+Qe1heRUSvZuYPpguJaC2Abw3WrMGjRC6rRDRBMgvLn5dCMkrLH6lBsp9avDfxOUW/2rRgnVoOpWSDko3m2JzFAFNY0WhNyLdeJ5hZjtFH5tcRvsMcM5PXKluIThyk9PVFaGU9rOJyGjOXtsi+upYZvtsSxmflUGqCL5agtYY6h/QFwNpbMw0LwRivYfjrAHyWiF6O+fM2hcp3+eIB2+VwOCYZ4+SzZOY7ADyDiI4G8MSw+P8x8xVDsczhcEw0xslnCQAID8et5gG5cjkwvTKZ+pesk0PFjcbydCgj6/XkhAqsyoNxCLRGDJu7+jcU2OuhXjJ0l8PkEkGQujaLYoOElaBdD5uTIV1dx0gI/q0Wx6EF3OQQXZvCWFITRy6XqUIlkw56rpnYRksDWi+ua22LMoyWdrcR6JC2ajY1JbCX6InKwI+WjrXmEmCqD7lD4xYNdzgcjiXDOOVZbpW4f0vFRrSUGBksyEmDRVgyYutFX1o/9Rs6ky5SO9dlMrSwQ1MPtxz0WppLU1pUV6L5TPVp1dfWgh0yYd0KjKVtrGRxjcXJba1UpRTrxT3QUQJsU/HECvvr44q/lQDJrLgXZLXEnN25EYrFAnOBNsko5f2fm3RgTQftSlfLiGssBGMl/utwOBxLCR+GLzHuR3gDx7dnhmVtNBhlyYx9jY1ataxLxH/ltDqrDrTWj2ShueqIJccqK0rKVBWtrrf0P9bnOpPAbYkAp/bLujYl9bclo69TecLJTVmcVbeox94Mo6qPVaQOaSOIEvHf3FTR9HfJfVozTs0fHD9v05d3TctN2HnfUod8GO5wOBwNmOQADxERgPcDOB4VwTudmTeGdSejmov+EWb+67DsiwD2CTZ+FcCZzPwQEW0H4COocj7vBPAyZr6JiA4CcD4zH9XGLs3H0lTJT4v2ShaaEzOwWJzG1CRzzEVha5vEOslku1iWEOEtSURuYj9alNeqe56LJkuoYrOCUTZVMUztlMj5jJui7bmEbattm/rhKaysDWljTuqvJyNAyUZYJ0czxogoRacDYD9lRUswRi91aJsh7ut5AA4Of9MA/j5ZdzIqkY4jiGinsOy3mfkpAJ6EanrlS8PyMwDczcyPA/A+AO8cgu0Oh2OYCMyy5G9YGOYw/ARUzJEBfJOIdiOifZj5VgBRKJTjd2b+RWLjtpivYX4CgJnw/UIAHwis9SEAdzUZcT+634iaf60n5y22icwsebVvFMIWa4xt0jYQbeu+lHYWO5Q5mhrriv3nygF0DEZZIvPVY4vYNt3e8snlBI/r3yKanEar5RRRy3eZE6SQPsycdFpTnfIUsl67NU0x7Sd3LiPklNSeQmIFkemSPM6e8hsF/uXZ2wDqB7NkYMuWxffTTwyTWe4HIFUx2oR5wn4Rqvuww8z3xgZEdCmAOwDci3lJuLofZt4C4B4AezLzzcx84kCPwOFwDA2jxiyH+bDUZOYZAJj5AmY+nJnf27WS+VhUfsvtABzd1I+5Y6INRHQfEd3X3myHw9EGN954I+L/W/jb0LaPKKQxSg/Lxho8i+qc6EwArw4/rwZwBTN/Iqz7IYCjwjC8qZ/TADyVmc8KbHOGmb9BRMtRDXT34sIDkXXDtcTaJgUYLQBQgqbpaRpKUmEkcsEfIB/ssKbFaa6LNko5EnKbVKl7Vrg2csEVK3WoKckb6K3E2aaueoSVPgUA5waV+KkXNatSNt1rmmvAcpXkXCglep9SJankPo0TFaZm+lODZ18ifnVzMwDA2zGcGjwDZZbMfA4zH8bMhwH4LIBXUIUjANxjPSiJaCci2id8X44qgv6DsPpiAKeF7yehegCPWEaWw+FYLB4u/BsWhhng+QKqh971qOIsr8y03RHAxSFNaBkqIY/1Yd0/ANhARNejCuicvBBjVJYiUmssPpB7y0cnvlabRe5bimSUTIOzEpC1/i2GqW1j1bfRWJ1MUs7VkW5K06lFPy7pXSdZlcZsJPuRAa9c5UZZd1trY9mSu851oE4wylxyfY/mqNif1k/p8hTWlMh023gfSoaZu85xokK/wABGLL4zvIdlYH9nFra9HVUqkbbuAcynETkcjq0QjOGyxhJM7AwezXfTk4Ih2uSkqeS0sRIHSs1ABP3M1TKX4g+yr3Tf0t46TUpjgA1251hLTmjEmk4pGZ/G1mV61LRit1UvKedXbUqPKkkWh2K37D+iJ0UsI14hbdDYtOWHLWGW9f4yoxnJ9qVMnWZbeq/1rbpjn/rpFyb2YelwOEYb/rBcYqxA9RbMTUOUyNVptphYzlfZU49GsB9NrsxivZqNct+SjXb5H+M+hY2WFJnWf09dF4UxNUWTc+tK/L/SP2sxtbStde1ybC5Cyq4hYWhNMncyCV6zJVdLyLLbqlap2RBHM/L+AubPt2TnJQLFbbJDchjFYfgw8ywdDoejGP2KhhPRAUT0JSL6PhFdR0SvXYg9E8csN6NiDiVRRoshlAjtajl7FgOT/jyNbeX8gtJW6ausfWQxl1EpQRHRUxdbEViI/jrZVvOnSt9YSU5mk79XO/+Wj1ITlaj3LXy4MsKtQbL/dYrPT17HNgmAVn5oet4skY1cBF32s1GMUDSWa4mfyP0NAn2Ohm8B8MfMvJGIdgYwR0SXMfO/t+lk4h6WDodjPNCvYXjI5741fL+XiL6Patq0PyxzeMKuwIYjganp6j1JyuyKJlmunNBu3SYT5a1ZYGgTZz/UggvJNmaeYoEog9yvVo9cCkTI49H8uJHFyRrami1xn9LnWlSzW9imMTRr3z15nMq2tY3xS8ana9mm/ZbZB7liYBGWqHNk9uuTtvKalGQw1HnAov+I1GeZKx+Rbtsv/6SGlj7LlUTUVXmDmdUJR0HK8XAAV7W1aeIelg6HYzzQ4mG5uWS6Y5B//AyAP0pUzYrhD0uHwzFy6Hc0nIgegepB+TFmvmhBfUzatOoopJGDrHyXEy6whoq5tI2mGs65AJJELigUIYfamiiGDGr0BHoKbCpRGi8R6rC0I+N5SWuQ99Tkho6cTXLInqvLFJEbipYKi2g2yYCatn+ZJiWneJacUyu4mFsnJxJo9+n03sAH91u8kMZKIn5hYdvzG4Q0gt7tBQDuYuY/WqhNnjrkcDhGDjEaXvJXgGcCOBXA0UR0Tfg7vq1NE8cs9yLiE1EmiyaZRk66q02Cs9y2DeR+zp2pPucSGqZNYdO2BWz7coy1qcZ4bt9WPSAtaJZj6bJfyXZ7JhIoAYw2LC6i5Nit0YZkhClDjvXJpSCFFgCz+svZZAmyaPevZM1zt1R7mNp3tqdtRHofrr118cxyTyI+rrDtx4ck0eY+S4fDMXIYxRk8E8ssc/WYLYFUzb9nJTJr6S5NVSM1tEk8lvtu8nNq/Vk2duVlGInm0ocGlFeyLKm+GCXDUuGReN7lOWxi/Ok+cylKJQLEEpbPsoQp5/yCEfJYcxJ/0qYmf7lmZ0lVx4jV6I/47x5E/JzCtv/ozNLhcEwyRo1ZTtzD8n5Ub0zt7WiVOohMRvVZFiQcS0hGmZtGJiPAMfprVpPEfC3zorrhcZsWNkrpLnneclM85bQ7yV40O2uJNi2pXiTIy+PJMfwIaf8aZV3TVL/VynfJyErYnJRv06ZeSp+nPC/1uVWyBuK5XI9u5CY3NE21TdfNvgBY21gophkTLf7rcDgcpXCf5QggV7DMgoyapm9hq2xBzh9pTW/MbWMxNG3ao8UKc5FnKzq62HxCq99pwdo1Wbom4RENPdMFw2dXLXajH62tJTSS84m2yUNtgmZT9BnL6asW08yhJNpuXQeLjU71wWe5GxEfWdj2EvdZOhyOScUoMsuJe1iuXA5Mr9TZiRUFjNDepJY/R8p/pW1iLp1VtiKX59fz1i+IUMq+UtGEKF4bWYq0RStS1cM0DFtT9Jzb8FlHsxX/mozgaue6SVZPK9omxWzb+E9LjlXaPW0wwdy2sqhdCqtUsBQtKWHr2swhmW8q7d+o3HODENXwh6XD4XAUwB+WDofD0YBRjIZPXIAnJqVHlEzZa1ITB+z6Jzkxg6Za1Glbq0aLlvqTc8BbaAoKpalJuZo4Vr+5VCdAH+ZbaU0llRpLgmUlQT6ZgG8laOdcA5aKe67+vFXzPV1nBZm0QE+umqO02To/uYBeuq4fAZ6diYojNld6gMfhcEwyRm0YPnHM8sBHEL9lpS6aYDGYnMSZldIThQWkMIKG3HQyq+62NX0tbSMTm0uSoq1pgzlYTArotdtiyCW2lASbSgJdHSPgUpIm1Sb9p2kKqbZvayKBdk80TT8subdLUsLkNF+Nuab341yfmOVhhW2/5szS4XBMKkYxdWjimCURNR5wE5tL0UauzJITy7GjyILq6Wpxv5kEbUvQt0SQ2BIGSVleiYAvxDprvzmhWivJuoSZ5VJ7rGuWu74RbUSe623ENYxow9o1ti5hCRSn+5L9aX7tJv+1nFCQ9tOvpPSdiPjXCtt+05mlw+GYVIxiNHziHpYrAZwIm0EBdtJyRMoILEYZt4lTG4F5/6UUk8j1byUyy7rPXdPhDFEJjQ3xxdXezp2urJC+XDWpW1mW9q8J7co2khmr/jWRnK4laks6EffN66rPc9f32mFlI7SZhtimOmJkYLkRhDzfcnSQskmrbVNVxq59C8EO7fxIO2vGKSYwpDb1s5b4qA3DJ+5h6XA4Rh/usxwBRCGNWcWPZEW2JTPTCmYtZLqXJTKhMSfJhNuIt7YRDZF9ROTKPkjbchHukuJabfIgrayAnC+5SagjJ0qSy4yQsOzW9tMUbU+Zq7wHSoqpWVN5c1NIreusReHT7fsh/ruCiA8ubPtd91k6HI5JxSgyS39YOhyOkYQHeEYEmtNdDn1qFe7wu1a8zih2y4BFrqqgHE5lE4WNoZc2FJNug3qoKqYYpjZZ0JSK6gCYGJblxkGxn05otPoS3cb0u5U2pQ195dBzIdNYczqZEfGYO2L4mvZlBUislDRtXUR9nRXXgOVq0JbLayWvu6a0VP+OX8Ty3OSDxcKZpcPhcBRi1B6WEx/g0aZsyVSMXAKyVY0vl3Ijq/HlnO3SNgktbaQpqbhkimGuCmCTvSXJ+9KWVM/SqimTS6SOiP3Iukk5jdAcrGDT3Ez1qU1nLZnS2QQrJQqwg3y5yp8lAiMRTWlMTXWN+pGUvh0R71/Y9gYP8DgcjkmGM8slhqwbrkGyCJlmVOKX0d7gFrsqYTrSFuk31epuW4wglwxdUoOnx7crbEhZolT1LjnmkjrY0pbcVD8JeV7a1G2X0I7HSkmqbcsIYFgsUUsnsypyasxPq9WUtsnZb8GSH+xH6tB2RKy42FX8xJmlw+GYVPh0xxFArBseYfldUsg62VK4Fuhlb7FNWlfcEvKV0FhczRpiNUR026RJeFnMSWMOJX7NCMlGe1hjKjortm1ipcA8oyxJ2q8Zd8bedD9Ab8R5MTJ0JUndks2VMMp6uYi+a/20yQCwkLNfQstgSLedWoQdER4NdzgcjkL4w3JEoLE7+Xa33twlb/mcX8rys+Wm/lnQfIo9uZ6iXy2n0fJd5iKrEVapCAB1bl5TDXAtj1MyZM3vtlp8yimpkaVGMWYAmE2+a9B8cfJ+2SiOKzftsURcYo34zAm91PfhC7qXS596yrZjfmtk/dKP2lHOaYSVf7w+WdbvPEvAH5YOh8PRiFEchk9cNDyK/5YI1pYUp9IEOWSbiCaBCy33sylnr0SEVorpSltTGyTjKBEXzvnKSnygaTvAnhmk1fW2BDly19eaLaPNxikV0NCk+Jrun5x4iFyey0Ntg5gfuname3nJ/SPPv5bv2i/x3+VEvHNh2597NNzhcEwqPBrucDgchRi1YfjQHpZEdAiAD6MaWfwJM78nWXcygDcC+Agz/3VYNgXgfAA7APgCgNcyMxPRdgA+gipD4U4AL2Pmm4joIADnM/NROTsevRx4y8r5IaSVWAtkap0kw0BL5KGkel6PGIbifJfiGx3xW7NRBj0iNPEQa5icS6+xxB60AI8MNsn9aEn21jYbxfq0jQzo5JK65bbx/GuBqtXGPSCRTnusU6iMIF+9Xknet5C6TpomEuSS0imxM+1LSz2L0IJwsv86ZQ79wSj6LLcZ4r7uAvCHAN6jrDsZwFMBHEFEO4Vlf4/qWh4c/o4Ly88AcDczPw7A+wC8c5BGOxyOpcHDhX8lIKLjiOiHRHQ9Eb15IfYMPcBDRDMAfimY5edQlcb5KKoH5E4AvsTMh4T1pwA4ipnXEtGlAGaY+RtEtBxVcspeAPYH8H5mPjG3/yik0aYSYUQJW8z1aQVr2vTbJnk8V9vHskkGgXJBj3obYzlgT13MBa7aqIavWaP3X6KyXhKcazqH2n7M1LBMYKxJ/CSHhdQEt6o9AvbIIaZfRXZq3U/9qBtORFw67N3SEOAhomUA/gPAcwBsAnA1gFOY+d/b2DRMZpnDRaiueYeZ7wWwH6qDitgUliF83gwAzLwFwD0A9mTmm5selA6HY3ywpfCvAE8DcD0z38DMDwL4JIAT2tozEsxSafNUAH/JzM8Ov48E8EZmfiERXQfgWGbeFNb9J4CnMfOdmf42oGKu2GabbVYcfvjhfTueUcGNN96IVatWLbUZA8HWemxb63F9+9vfxsMPP3x/sugiZj61TR9E9EVUxVhLsD2AB5Lfs8xcD3SI6CQAxzHz74XfpwJ4OjOf1camgQZ4iOhMAK8OP49n5lsKN92EalgdsT+AW5J1BwDYFIbhu6Lyh5oIF+rUYNN9nU5nx0I7xgZEdN+dd9651R0XsPUe29Z8XMy8qONi5uOaWxVDcwm0ZokDHYYz8znMfFj4K31QgplvBXAvER1BRATgFQA+F1ZfDOC08P0kAFfwpGXWOxyONogEKyIlX8UY2jCciPZG5ZfcBVUQ65cADmXmXxjt12A+deifAbwmpA5tD2ADgMNRMcqTmfmGFnYs+q03ithajwvYeo/Nj2s4CCPQ/wBwDICfogrwvJyZr2vTz9DyLJn5NnQPrZvadwA8SVn+AICXLsKUixax7Shjaz0uYOs9Nj+uIYCZtxDRWQAuBbAMwHltH5TABM4NdzgcjoVgVFKHHA6HY6ThD0uHw+EowNg/LInoPCK6g4i+lyzbl4iuIKLPxemTRLQdEX0qTHe6Kswlj+1PI6Ifhb/TkuVXpu2GCW16lnFc64joWiK6hoi+RkSHJn2M3HFZMI53DyK6LNh/GRHtHpYfRUTnL5Gd2xPRt4joO0R0HRG9LSyfIaKfhutwDREdH5ZvS0QfDtfoO0R0VNLXUUTUIaJ3Jcv+IbT7LhFdmFxnIqK/Cefnu0S0OtnmpiEdfhfG5Zr1Dcw81n8AnoVq5tX3kmXvAPBEAC8EsC4s+wMA68P3kwF8KnzfA8AN4XP38H33sO5KAActwTEtA/CfAB4DYFsA3wFwqHFcuyTbvQjAF0f1uBZwvO8C8ObQ5s0A3hm+H4VKNGUpbCUAO4XvjwBwFYAjAMwAeIPS/kwAHw7fHwlgDsA24fenUGV7vBfAIcr1/Kvk+I9HlRVCYX9XJe1u8ms2+L+xZ5bM/BX0JqUvw/w8+5iQegKAC8L3CwEcE3I4jwVwGTPfxcx3A7gM86IddwF4aIDmW7CmZ/UcF3enXu2I+WTbUTwuC9bxptfsAgAvDt8fRDXNdejgCr8MPx8R/nJR0kMBXB62vQPAzzE/5XsbzAvsdF3PcG/ukPR9AipVLmbmbwLYjYj2Cet+tvgja42xuWb9wtg/LA18AMC5ANahEucAjDnl6fKAeh46M5/IzOm6YcGySTsuENGZYdrnu1ApO+X6WMrjsmDZ+iiuJiggfD4yfP86M7926FYGENEyIroGwB2oXkhXhVVnhSHyeXH4iYpxnUBEy4loFSppwZgg/SEAX0fFNL+f9P9hVAIxhwD427A4dz2f2u9jLMBYXbN+YKt8WDLzj5n5Wcz8Qq6EOQB7ylNfpkL1GapNxnGBq5lSjwXwJgB/mutjALb2A+NkK5j5IWY+DFXe8NOI6EmoJAUfC+AwALeiGloDwHmoHiQdAH+N6uG4JfRzKTOvZuY/Fv2/EsC+AL4P4GVh8aido1GzZ+DYKh+WBuopT9Q9p7wvU6H6jIXa9EnMD3tG8bgsWLbeHoea4fOOJbDNBDP/HJX/9zhmvj08RB8G8EFUw1Qw8xZmfh1XU35PALAbgB8V9P0QKp/mS8KiUbueY3nNFoNJelhac8ovBfBcIto9DJ2eG5YtJa4GcDARrSKibVEFpC7WGhLRwcnP52P+H3EUj8uCdbzpNTsN8/oASwYi2ouIdgvfdwDwbAA/SPyHAPBbAL4X2qwgoh3D9+cA2MKGjmKIeD8ufkcVyPtBWH0xgFeENkcAuCcOd5cIY3PN+oaljjAt9g/AJ1ANe36F6m13htFuewCfBnA9gG8BeEyy7lVh+fUAXrnUxxRsOh7VfNb/RFWGw2r3fgDXAbgGwJcAPHGUj6vN8aLyKV+O6gVwOYA9RsDOJwP4NoDvonog/p+wfAOAa8PyiwHsE5YfBOCHqIbU/wrgwEzf2wD4t9DP9wB8DCE6jmrYe044P9cCWDMC52Isrlm//ny6o8PhcBRgkobhDofDsWD4w9LhcDgK4A9Lh8PhKIA/LB0Oh6MA/rB0OByOAvjD0uFwOArgD8sJAhE9iog+TkQ3ENEcEX2DiH6rYZuDKJG/a7m/04lo3+T3hyiRkGvY9igiumQh+y3sf18iujB8PyxKqrXsY4aI3tB/6xyjCH9YTgjCjJDPAvgKMz+GmadQzboorou0AJyOao4zAICZf4+N2SvDBjPfwswnhZ+HoUqwdjhM+MNycnA0gAeZeX1cwJUwx98CNYP8KhFtDH/PkB3k2hDRGxOB23dQVdh+DYCPUSWGuwNVosNrQvvjQh/fIaLLSw+CiE4J+/keEb0zWf5LIvrz0N83iehRYfljw++riejtRPTL5Fi+F6bqvR3Ay4KdL5OMMbQ7KHz/E6oEb/8VwOOTNo8loi8Gxv5VIjqk9JgcY4KlnkLkf8P5QyXd9r7M+hUAtg/fDwbQCd8PQhBWzrR5Hio1nRXh9x7h80ok0/LibwB7oZL3WpW2F/YcBeASsWxfAD8J2y8HcAWAF4d1DOCF4fu7APxp+H4JgFPC93UAfqkc1+kAPpDsZwaJkC+qqYcHoZJXuzach11QTSN9Q2hzOYCDw/eno9IeWPLr7n/9+xtaKVzHaIGIzgHwG6jY5lNRidh+gIgOQyUM/D+Uzaw2z0alBn4/ADCzFGOWOAKVO+DGwvYRTwVwJTP/LBzDx1Ap5X8Wlbhs9HHOAXhO+P7rmFdi+jiA9xTuS8ORAP4pHicRXRw+dwLwDACfrrwdAIDtFrEfxwjCH5aTg+swL/cFZj6TiFai0lkEgNcBuB3AU1C5Zx5Q+rDaENppGbZtn25n4VccaB2qB/li7u0t6HZRbZ981+zeBsDPudK4dGylcJ/l5OAKANsT0e8ny1Yk33cFcCtXeoynoiphIWG1+RcAryKiFUBVtCosvxfAzko/3wDwP6lSDk/bN+GqsN1KIloG4BQAX27Y5puYf0mcbLSRdt6Eqq4TqCoMtios/wqA3wr+151RSaiBq1IQNxLRS8M2RERPKTwmx5jAH5YTgsC6XozqYXMjEX0LVY2UN4UmfwfgNCL6Jqrh9X1KN2obZv4iKlmyDlXlFmJw5HwA62OAJ7HlZwCmAVxERN9BJXKr4Rgi2hT/UPkNz0YlRfcdABuZuUkv8Y8AvD4c7z7Q68B8CcChMcAD4DMA9gjH8vuoZMjAzBuDrdeENl9N+vgdAGeE47kOVS0ax1YEl2hzbNUIbPe/mJmJ6GRUwR5/kDlaw32Wjq0dU6iCUoSqsuKrltYcx7jCmaXD4XAUwH2WDofDUQB/WDocDkcB/GHpcDgcBfCHpcPhcBTAH5YOh8NRgP8PN2q7wITtHk0AAAAASUVORK5CYII=\n",
      "text/plain": [
       "<Figure size 432x288 with 2 Axes>"
      ]
     },
     "metadata": {
      "needs_background": "light"
     },
     "output_type": "display_data"
    }
   ],
   "source": [
    "counts = Map.from_geom(geom)\n",
    "\n",
    "counts.fill_events(events)\n",
    "counts.sum_over_axes().plot(add_cbar=True);"
   ]
  },
  {
   "cell_type": "markdown",
   "metadata": {},
   "source": [
    "#### Fit the simulated data\n",
    "We can now check the sake of the event sampling by fitting the data (a tutorial of source fitting is [here](../../starting/analysis_2.ipynb#Fit-the-model) and [here](simulate_3d.ipynb). We make use of the same `~gammapy.modeling.models.Models` adopted for the simulation. \n",
    "Hence, we firstly read the `~gammapy.datasets.Dataset` and the model file, and we fill the `~gammapy.datasets.Dataset` with the sampled events. We set the `counts` map to the `dataset`:"
   ]
  },
  {
   "cell_type": "code",
   "execution_count": 16,
   "metadata": {},
   "outputs": [],
   "source": [
    "models_fit = Models.read(\"./event_sampling/point-pwl.yaml\")\n",
    "\n",
    "dataset.counts = counts\n",
    "dataset.models = models_fit"
   ]
  },
  {
   "cell_type": "markdown",
   "metadata": {},
   "source": [
    "Let's fit the data and look at the results:"
   ]
  },
  {
   "cell_type": "code",
   "execution_count": 17,
   "metadata": {},
   "outputs": [
    {
     "name": "stdout",
     "output_type": "stream",
     "text": [
      "{'optimize_result': OptimizeResult\n",
      "\n",
      "\tbackend    : minuit\n",
      "\tmethod     : minuit\n",
      "\tsuccess    : True\n",
      "\tmessage    : Optimization terminated successfully.\n",
      "\tnfev       : 120\n",
      "\ttotal stat : 71343.23\n",
      ", 'covariance_result': CovarianceResult\n",
      "\n",
      "\tbackend    : minuit\n",
      "\tmethod     : hesse\n",
      "\tsuccess    : True\n",
      "\tmessage    : Hesse terminated successfully.\n",
      "}\n",
      "CPU times: user 43.6 s, sys: 9.89 s, total: 53.5 s\n",
      "Wall time: 53.9 s\n"
     ]
    }
   ],
   "source": [
    "%%time\n",
    "fit = Fit()\n",
    "result = fit.run(dataset)\n",
    "print(result)"
   ]
  },
  {
   "cell_type": "code",
   "execution_count": 19,
   "metadata": {},
   "outputs": [],
   "source": [
    "result.parameters.to_table()"
   ]
  },
  {
   "cell_type": "markdown",
   "metadata": {},
   "source": [
    "The results looks great!"
   ]
  },
  {
   "cell_type": "markdown",
   "metadata": {},
   "source": [
    "## Time variable source using a lightcurve\n",
    "\n",
    "The event sampler can also handle temporal variability of the simulated sources. In this example, we show how \n",
    "to sample a source characterized by an exponential decay, with decay time of 2800 seconds, during the observation. \n",
    "\n",
    "First of all, let's create a lightcurve:"
   ]
  },
  {
   "cell_type": "code",
   "execution_count": 20,
   "metadata": {},
   "outputs": [],
   "source": [
    "t0 = 2800 * u.s\n",
    "t_ref = Time(\"2000-01-01T00:01:04.184\")\n",
    "\n",
    "times = t_ref + livetime * np.linspace(0, 1, 50)\n",
    "expdecay_model = ExpDecayTemporalModel(t_ref=t_ref.mjd * u.d, t0=t0)"
   ]
  },
  {
   "cell_type": "code",
   "execution_count": 21,
   "metadata": {},
   "outputs": [],
   "source": [
    "temporal_model = LightCurveTemplateTemporalModel.read(\"./event_sampling/lc.fits\")\n",
    "\n",
    "spectral_model_pwl.amplitude.value = 2e-10\n",
    "\n",
    "sky_model_pntpwl = SkyModel(\n",
    "    spectral_model=spectral_model_pwl,\n",
    "    spatial_model=spatial_model_point,\n",
    "    temporal_model=expdecay_model,\n",
    "    name=\"point-pwl\",\n",
    ")\n",
    "\n",
    "bkg_model = FoVBackgroundModel(dataset_name=\"my-dataset\")\n",
    "\n",
    "models = Models([sky_model_pntpwl, bkg_model])\n",
    "\n",
    "file_model = \"./event_sampling/point-pwl_decay.yaml\"\n",
    "models.write(file_model, overwrite=True)"
   ]
  },
  {
   "cell_type": "markdown",
   "metadata": {},
   "source": [
    "For simplicity, we use the same dataset defined above:"
   ]
  },
  {
   "cell_type": "code",
   "execution_count": 22,
   "metadata": {},
   "outputs": [
    {
     "name": "stdout",
     "output_type": "stream",
     "text": [
      "DatasetModels\n",
      "\n",
      "Component 0: SkyModel\n",
      "\n",
      "  Name                      : point-pwl\n",
      "  Datasets names            : None\n",
      "  Spectral model type       : PowerLawSpectralModel\n",
      "  Spatial  model type       : PointSpatialModel\n",
      "  Temporal model type       : ExpDecayTemporalModel\n",
      "  Parameters:\n",
      "    index                   :   2.000              \n",
      "    amplitude               :   2.00e-10  1 / (cm2 s TeV)\n",
      "    reference    (frozen)   :   1.000  TeV         \n",
      "    lon_0                   :   0.000  deg         \n",
      "    lat_0                   :   0.500  deg         \n",
      "    t0                      : 2800.000  s           \n",
      "    t_ref        (frozen)   : 51544.001  d           \n",
      "\n",
      "Component 1: FoVBackgroundModel\n",
      "\n",
      "  Name                      : my-dataset-bkg\n",
      "  Datasets names            : ['my-dataset']\n",
      "  Spectral model type       : PowerLawNormSpectralModel\n",
      "  Parameters:\n",
      "    norm                    :   1.000              \n",
      "    tilt         (frozen)   :   0.000              \n",
      "    reference    (frozen)   :   1.000  TeV         \n",
      "\n",
      "\n"
     ]
    }
   ],
   "source": [
    "dataset.models = models\n",
    "print(dataset.models)"
   ]
  },
  {
   "cell_type": "markdown",
   "metadata": {},
   "source": [
    "And now, let's simulate the variable source:"
   ]
  },
  {
   "cell_type": "code",
   "execution_count": 26,
   "metadata": {},
   "outputs": [
    {
     "name": "stdout",
     "output_type": "stream",
     "text": [
      "CPU times: user 4 µs, sys: 0 ns, total: 4 µs\n",
      "Wall time: 31.9 µs\n"
     ]
    }
   ],
   "source": [
    "%%time\n",
<<<<<<< HEAD
    "fit = Fit()\n",
    "result = fit.run(dataset)\n",
    "print(result)"
=======
    "sampler = MapDatasetEventSampler(random_state=0)\n",
    "events = sampler.run(dataset, observation)"
>>>>>>> d6404326
   ]
  },
  {
   "cell_type": "code",
   "execution_count": null,
   "metadata": {},
   "outputs": [],
   "source": [
    "print(f\"Source events: {(events.table['MC_ID'] == 1).sum()}\")\n",
    "print(f\"Background events: {(events.table['MC_ID'] == 0).sum()}\")"
   ]
  },
  {
   "cell_type": "markdown",
   "metadata": {},
   "source": [
    "We can now inspect the properties of the simulated source. To do that, we adopt the `select_region` function that extracts only the events into a given `SkyRegion` of a `~gammapy.data.event_list.EventList` object:"
   ]
  },
  {
   "cell_type": "code",
   "execution_count": null,
   "metadata": {},
   "outputs": [],
   "source": [
    "src_position = SkyCoord(0.0, 0.5, frame=\"galactic\", unit=\"deg\")\n",
    "\n",
    "on_region_radius = Angle(\"0.15 deg\")\n",
    "on_region = CircleSkyRegion(center=src_position, radius=on_region_radius)\n",
    "\n",
    "src_events = events.select_region(on_region)"
   ]
  },
  {
   "cell_type": "markdown",
   "metadata": {},
   "source": [
    "Then we can have a quick look to the data with the `peek` function:"
   ]
  },
  {
   "cell_type": "code",
   "execution_count": null,
   "metadata": {},
   "outputs": [],
   "source": [
    "src_events.peek()"
   ]
  },
  {
   "cell_type": "markdown",
   "metadata": {},
   "source": [
    "In the right figure of the bottom panel, it is shown the source lightcurve that follows a decay trend as expected."
   ]
  },
  {
   "cell_type": "markdown",
   "metadata": {},
   "source": [
    "## Time variable source using a lightcurve\n",
    "\n",
    "The event sampler can also handle temporal variability of the simulated sources. In this example, we show how \n",
    "to sample a source characterized by an exponential decay, with decay time of 2800 seconds, during the observation. \n",
    "\n",
    "First of all, let's create a lightcurve:"
   ]
  },
  {
   "cell_type": "code",
   "execution_count": null,
   "metadata": {},
   "outputs": [],
   "source": [
    "t0 = 2800 * u.s\n",
    "t_ref = Time(\"2000-01-01T00:01:04.184\")\n",
    "\n",
    "times = t_ref + livetime * np.linspace(0, 1, 100)\n",
    "expdecay_model = ExpDecayTemporalModel(t_ref=t_ref.mjd * u.d, t0=t0)"
   ]
  },
  {
   "cell_type": "markdown",
   "metadata": {},
   "source": [
    "where we defined the time axis starting from the reference time `t_ref` up to the requested exposure (`livetime`). The bin size of the time-axis is quite arbitrary but, as above for spatial and energy binnings, the finer the better."
   ]
  },
  {
   "cell_type": "markdown",
   "metadata": {},
   "source": [
    "Then, we can create the sky model. Just for the sake of the example, let's boost the flux of the simulated source of an order of magnitude:"
   ]
  },
  {
   "cell_type": "code",
   "execution_count": null,
   "metadata": {},
   "outputs": [],
   "source": [
    "spectral_model_pwl.amplitude.value = 2e-11\n",
    "\n",
    "sky_model_pntpwl = SkyModel(\n",
    "    spectral_model=spectral_model_pwl,\n",
    "    spatial_model=spatial_model_point,\n",
    "    temporal_model=expdecay_model,\n",
    "    name=\"point-pwl\",\n",
    ")\n",
    "\n",
    "bkg_model = FoVBackgroundModel(dataset_name=\"my-dataset\")\n",
    "\n",
    "models = Models([sky_model_pntpwl, bkg_model])\n",
    "\n",
    "file_model = \"./event_sampling/point-pwl_decay.yaml\"\n",
    "models.write(file_model, overwrite=True)"
   ]
  },
  {
   "cell_type": "markdown",
   "metadata": {},
   "source": [
    "For simplicity, we use the same dataset defined for the previous example:"
   ]
  },
  {
   "cell_type": "code",
   "execution_count": null,
   "metadata": {},
   "outputs": [],
   "source": [
    "dataset.models = models\n",
    "print(dataset.models)"
   ]
  },
  {
   "cell_type": "markdown",
   "metadata": {},
   "source": [
    "And now, let's simulate the variable source:"
   ]
  },
  {
   "cell_type": "code",
   "execution_count": null,
   "metadata": {},
   "outputs": [],
   "source": [
    "%%time\n",
    "sampler = MapDatasetEventSampler(random_state=0)\n",
    "events = sampler.run(dataset, observation)"
   ]
  },
  {
   "cell_type": "code",
   "execution_count": null,
   "metadata": {},
   "outputs": [],
   "source": [
    "print(f\"Source events: {(events.table['MC_ID'] == 1).sum()}\")\n",
    "print(f\"Background events: {(events.table['MC_ID'] == 0).sum()}\")"
   ]
  },
  {
   "cell_type": "markdown",
   "metadata": {},
   "source": [
    "We can now inspect the properties of the simulated source. To do that, we adopt the `select_region` function that extracts only the events into a given `SkyRegion` of a `~gammapy.data.event_list.EventList` object:"
   ]
  },
  {
   "cell_type": "code",
   "execution_count": null,
   "metadata": {},
   "outputs": [],
   "source": [
    "src_position = SkyCoord(0.0, 0.5, frame=\"galactic\", unit=\"deg\")\n",
    "\n",
    "on_region_radius = Angle(\"0.15 deg\")\n",
    "on_region = CircleSkyRegion(center=src_position, radius=on_region_radius)\n",
    "\n",
    "src_events = events.select_region(on_region)"
   ]
  },
  {
   "cell_type": "markdown",
   "metadata": {},
   "source": [
    "Then we can have a quick look to the data with the `peek` function:"
   ]
  },
  {
   "cell_type": "code",
   "execution_count": null,
   "metadata": {},
   "outputs": [],
   "source": [
    "src_events.peek()"
   ]
  },
  {
   "cell_type": "markdown",
   "metadata": {},
   "source": [
    "In the right figure of the bottom panel, it is shown the source lightcurve that follows a decay trend as expected."
   ]
  },
  {
   "cell_type": "markdown",
   "metadata": {},
   "source": [
    "## Extended source using a template\n",
    "The event sampler can also work with a template model.\n",
    "Here we use the interstellar emission model map of the Fermi 3FHL, which can be found in the GAMMAPY data repository.\n",
    "\n",
    "We proceed following the same steps showed above and we finally have a look at the event's properties:"
   ]
  },
  {
   "cell_type": "code",
   "execution_count": null,
   "metadata": {},
   "outputs": [],
   "source": [
    "template_model = TemplateSpatialModel.read(\n",
    "    \"$GAMMAPY_DATA/fermi-3fhl-gc/gll_iem_v06_gc.fits.gz\", normalize=False\n",
    ")\n",
    "# we make the model brighter artificially so that it becomes visible over the background\n",
    "diffuse = SkyModel(\n",
    "    spectral_model=PowerLawNormSpectralModel(norm=5),\n",
    "    spatial_model=template_model,\n",
    "    name=\"template-model\",\n",
    ")\n",
    "\n",
    "bkg_model = FoVBackgroundModel(dataset_name=\"my-dataset\")\n",
    "\n",
    "models_diffuse = Models([diffuse, bkg_model])\n",
    "\n",
    "file_model = \"./event_sampling/diffuse.yaml\"\n",
    "models_diffuse.write(file_model, overwrite=True)"
   ]
  },
  {
   "cell_type": "code",
   "execution_count": null,
   "metadata": {},
   "outputs": [],
   "source": [
    "dataset.models = models_diffuse\n",
    "print(dataset.models)"
   ]
  },
  {
   "cell_type": "code",
   "execution_count": null,
   "metadata": {},
   "outputs": [],
   "source": [
    "%%time\n",
    "sampler = MapDatasetEventSampler(random_state=0)\n",
    "events = sampler.run(dataset, observation)"
   ]
  },
  {
   "cell_type": "code",
   "execution_count": null,
   "metadata": {},
   "outputs": [],
   "source": [
    "events.select_offset([0, 1] * u.deg).peek()"
   ]
  },
  {
   "cell_type": "markdown",
   "metadata": {},
   "source": [
    "### Simulate mutiple event list\n",
    "In some user case, you may want to sample events from a number of observations. \n",
    "In this section, we show how to simulate a set of event lists. For simplicity we consider only one point-like source, observed three times for 1 hr and assuming the same pointing position.\n",
    "\n",
    "Let's firstly define the time start and the livetime of each observation:"
   ]
  },
  {
   "cell_type": "code",
   "execution_count": null,
   "metadata": {},
   "outputs": [],
   "source": [
    "tstarts = [1, 5, 7] * u.hr\n",
    "livetimes = [1, 1, 1] * u.hr"
   ]
  },
  {
   "cell_type": "code",
   "execution_count": null,
   "metadata": {},
   "outputs": [],
   "source": [
    "%%time\n",
    "for idx, tstart in enumerate(tstarts):\n",
    "\n",
    "    observation = Observation.create(\n",
    "        obs_id=idx,\n",
    "        pointing=pointing,\n",
    "        tstart=tstart,\n",
    "        livetime=livetimes[idx],\n",
    "        irfs=irfs,\n",
    "    )\n",
    "\n",
    "    dataset = maker.run(empty, observation)\n",
    "    dataset.models = models\n",
    "\n",
    "    sampler = MapDatasetEventSampler(random_state=idx)\n",
    "    events = sampler.run(dataset, observation)\n",
    "    events.table.write(\n",
    "        f\"./event_sampling/events_{idx:04d}.fits\", overwrite=True\n",
    "    )"
   ]
  },
  {
   "cell_type": "markdown",
   "metadata": {},
   "source": [
    "You can now load the event list with `Datastore.from_events_files()` and make your own analysis following the instructions in the [`analysis_2`](analysis_2.ipynb) tutorial."
   ]
  },
  {
   "cell_type": "code",
   "execution_count": null,
   "metadata": {},
   "outputs": [],
   "source": [
    "path = Path(\"./event_sampling/\")\n",
    "paths = list(path.rglob(\"events*.fits\"))\n",
    "data_store = DataStore.from_events_files(paths)\n",
    "data_store.obs_table"
   ]
  },
  {
   "cell_type": "markdown",
   "metadata": {},
   "source": [
    "For completeness, `data_store` is a `~gammapy.data.Datastore` object. You can find more information about it [here](https://docs.gammapy.org/dev/tutorials/data/cta.html#Datastore)."
   ]
  },
  {
   "cell_type": "markdown",
   "metadata": {},
   "source": [
    "<!-- ## Read simulated event lists with Datastore.from_events_lists\n",
    "Here we show how to simulate a set of event lists of the same Sky model, but with different GTIs. We make use of the settings we applied previously.\n",
    "Let's define the GTI firstly, chosing a time start and a duration of the observation: -->"
   ]
  },
  {
   "cell_type": "markdown",
   "metadata": {},
   "source": [
    "## Exercises\n",
    "- Try to sample events for an extended source (e.g. a radial gaussian morphology);\n",
    "- Change the spatial model and the spectrum of the simulated Sky model;\n",
    "- Include a temporal model in the simulation"
   ]
  }
 ],
 "metadata": {
  "kernelspec": {
   "display_name": "Python 3",
   "language": "python",
   "name": "python3"
  },
  "language_info": {
   "codemirror_mode": {
    "name": "ipython",
    "version": 3
   },
   "file_extension": ".py",
   "mimetype": "text/x-python",
   "name": "python",
   "nbconvert_exporter": "python",
   "pygments_lexer": "ipython3",
   "version": "3.7.0"
  },
  "latex_envs": {
   "LaTeX_envs_menu_present": true,
   "autoclose": false,
   "autocomplete": true,
   "bibliofile": "biblio.bib",
   "cite_by": "apalike",
   "current_citInitial": 1,
   "eqLabelWithNumbers": true,
   "eqNumInitial": 1,
   "hotkeys": {
    "equation": "Ctrl-E",
    "itemize": "Ctrl-I"
   },
   "labels_anchors": false,
   "latex_user_defs": false,
   "report_style_numbering": false,
   "user_envs_cfg": false
  }
 },
 "nbformat": 4,
 "nbformat_minor": 4
}<|MERGE_RESOLUTION|>--- conflicted
+++ resolved
@@ -80,12 +80,8 @@
     "from astropy.io import fits\n",
     "from astropy.table import Table\n",
     "from astropy.time import Time\n",
-<<<<<<< HEAD
     "from astropy.coordinates import SkyCoord, Angle\n",
     "from regions import CircleSkyRegion\n",
-=======
-    "from astropy.coordinates import SkyCoord\n",
->>>>>>> d6404326
     "from gammapy.data import DataStore, Observation\n",
     "from gammapy.datasets import MapDataset, MapDatasetEventSampler\n",
     "from gammapy.estimators import LightCurveEstimator\n",
@@ -678,14 +674,9 @@
    ],
    "source": [
     "%%time\n",
-<<<<<<< HEAD
     "fit = Fit()\n",
     "result = fit.run(dataset)\n",
     "print(result)"
-=======
-    "sampler = MapDatasetEventSampler(random_state=0)\n",
-    "events = sampler.run(dataset, observation)"
->>>>>>> d6404326
    ]
   },
   {
