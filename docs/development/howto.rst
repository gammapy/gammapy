--- conflicted
+++ resolved
@@ -64,11 +64,7 @@
 within blocks labelled with ``.. code-block:: python`` Sphinx directive. However this code could not be
 tested and it will not be possible to know if it fails in following versions of Gammapy. That's why we
 recommend to use the ``.. testcode::`` directive to enclose code that will be tested against the results
-<<<<<<< HEAD
-present in a block labelled with ``.. testoutput::`` directive. If not ``.. testoutput::` directive is provided,
-=======
 present in a block labelled with ``.. testoutput::`` directive. If not ``.. testoutput::`` directive is provided,
->>>>>>> e744b42c
 only execution tests will be performed.
 
 For example, we could check that the code below does not fail, since it does not provide any output.
@@ -124,14 +120,6 @@
 
         Examples
         --------
-<<<<<<< HEAD
-        >>> from gammapy.maps import WcsGeom
-        >>> from gammapy.utils.regions import make_pixel_region
-        >>> wcs = WcsGeom.create().wcs
-        >>> region = make_pixel_region("galactic;circle(10,20,3)", wcs)
-        >>> region
-        <CirclePixelRegion(PixCoord(x=570.9301128316974, y=159.935542455567), radius=6.061376992149382)>
-=======
         >>> from regions import Regions
         >>> regions = Regions.parse("galactic;circle(10,20,3)", format="ds9")
         >>> print(regions[0])
@@ -139,7 +127,6 @@
         center: <SkyCoord (Galactic): (l, b) in deg
             (10., 20.)>
         radius: 3.0 deg
->>>>>>> e744b42c
 
 In order to perform tests of these snippets of code present in the docstrings of the Python files, you may run the
 following command.
@@ -165,7 +152,6 @@
 
 Assert convention
 -----------------
-<<<<<<< HEAD
 
 When performing tests, the preferred numerical assert method is
 `numpy.testing.assert_allclose`. Use
@@ -237,78 +223,6 @@
 repository. It is recommended that developers have `$GAMMAPY_DATA` environment variable pointing to the local folder
 where they have fetched the `gammapy-data <https://github.com/gammapy/gammapy-data>`__  Github repository,
 so they can push and pull eventual modification of its content.
-=======
-
-When performing tests, the preferred numerical assert method is
-`numpy.testing.assert_allclose`. Use
-
-.. testcode::
-
-    from numpy.testing import assert_allclose
-
-at the top of the file and then just use ``assert_allclose`` for
-the tests. This makes the lines shorter, i.e. there is more space
-for the arguments.
-
-``assert_allclose`` covers all use cases for numerical asserts, so
-it should be used consistently everywhere instead of using the
-dozens of other available asserts from pytest or numpy in various
-places.
-
-For assertions on `~astropy.units.Quantity` objects, you can do this
-to assert on the unit and value separately:
-
-.. testcode::
-
-    from numpy.testing import assert_allclose
-    import astropy.units as u
-
-    actual = 1 / 3 * u.deg
-    assert actual.unit == 'deg'
-    assert_allclose(actual.value, 0.33333333)
-
-Note that  `~astropy.units.Quantity` can be compared to unit strings directly.
-Also note that the default for ``assert_allclose`` is ``atol=0`` and ``rtol=1e-7``,
-so when using it, you have to give the reference value with a precision of
-``rtol ~ 1e-8``, i.e. 8 digits to be on the safe side (or pass a lower ``rtol`` or set an ``atol``).
-
-The use of `~astropy.tests.helper.assert_quantity_allclose` is discouraged,
-because it only requires that the values match after unit conversions.
-This is not so bad, but units in test cases should not change randomly,
-so asserting on unit and value separately establishes more behaviour.
-
-If you don't like the two separate lines, you can use `gammapy.utils.testing.assert_quantity_allclose`,
-which does assert that units are equal, and calls `numpy.testing.assert_equal` for the values.
-
-Testing of plotting functions
------------------------------
-
-Many of the data classes in Gammapy implement ``.plot()`` or ``.peek()`` methods to
-allow users a quick look in the data. Those methods should be tested using the
-`mpl_check_plot()` context manager. The context manager will take care of creating
-a new figure to plot on and writing the plot to a byte-stream to trigger the
-rendering of the plot, which can raise errors as well. Here is a short example:
-
-.. testcode::
-
-    from gammapy.utils.testing import mpl_plot_check
-
-    def test_plot():
-        with mpl_plot_check():
-            plt.plot([1., 2., 3., 4., 5.])
-
-With this approach we make sure that the plotting code is at least executed once
-and runs completely (up to saving the plot to file) without errors. In future we
-will maybe change to something like https://github.com/matplotlib/pytest-mpl
-to ensure that correct plots are produced.
-
-Making a pull request with new or modified datasets
----------------------------------------------------
-
-Datasets used in tests are hosted in the `gammapy-data <https://github.com/gammapy/gammapy-data>`__ Github
-repository. It is recommended that developers have `$GAMMAPY_DATA` environment variable pointing to the local folder
-where they have fetched the `gammapy-data <https://github.com/gammapy/gammapy-data>`__  Github repository,
-so they can push and pull eventual modification of its content.
 
 Making a pull request which skips GitHub Actions
 -------------------------------------------------
@@ -316,7 +230,6 @@
 For minor PRs (eg: correcting typos in doc-strings) we can skip GitHub Actions. 
 Adding ``[ci skip]`` in a specific commit message will skip CI for that specific commit which can be useful for draft or incomplete PR.
 For details, `see here. <https://github.blog/changelog/2021-02-08-github-actions-skip-pull-request-and-push-workflows-with-skip-ci/>`__ 
->>>>>>> e744b42c
 
 Fix non-Unix line endings
 -------------------------
@@ -466,13 +379,8 @@
         ----------
         caplog : caplog fixture that give you access to the log level, the logger, etc.,
         """
-<<<<<<< HEAD
-        assert caplog.records[-1].levelname == "WARNING"
-        assert "warning message" in caplog.records[-1].message
-=======
         assert "WARNING" in [_.levelname for _ in caplog.records]
         assert "warning message" in [_.message for _ in caplog.records]
->>>>>>> e744b42c
 
 Random numbers
 --------------
@@ -737,11 +645,7 @@
 Following the advice `here <http://stackoverflow.com/questions/22373927/get-traceback-of-warnings/22376126#22376126>`__,
 putting this in ``docs/conf.py`` can also help sometimes:
 
-<<<<<<< HEAD
-.. testcode::
-=======
 .. code::
->>>>>>> e744b42c
 
     import traceback
     import warnings
@@ -1157,11 +1061,7 @@
     "metadata": {
      "nbsphinx-thumbnail": {
       "tooltip": "Learn how to do perform a Fit in gammapy."
-<<<<<<< HEAD
-     },
-=======
      }},
->>>>>>> e744b42c
 
 Note that you may write whatever you like after "tooltip".
 
